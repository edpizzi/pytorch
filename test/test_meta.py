# Owner(s): ["module: primTorch"]

import itertools
import torch
import os
from enum import Enum
from torch.overrides import resolve_name
from torch.utils._pytree import tree_map, tree_flatten, tree_unflatten
from torch._subclasses.meta_utils import MetaConverter, assert_metadata_eq
import torch.utils._python_dispatch
from torch._dispatch.python import enable_python_dispatcher
from torch.testing._internal.common_utils import (
    TestCase,
    skipIfCrossRef,
    skipIfTorchDynamo,
    suppress_warnings,
    TEST_WITH_ASAN,
    run_tests,
    dtype_abbrs
)
from torch.testing._internal.common_device_type import (
    ops,
    instantiate_device_type_tests,
    onlyCUDA,
    onlyCPU,
    OpDTypes,
)
from torch.testing._internal.common_methods_invocations import op_db
from torchgen.yaml_utils import YamlLoader
from torchgen.model import OperatorName

import sys
import yaml
import atexit
import re
from collections import defaultdict
import unittest
import warnings
import weakref
from functools import wraps

bf16 = torch.bfloat16
f64 = torch.float64
f32 = torch.float32
f16 = torch.float16
c32 = torch.complex32
c64 = torch.complex64
c128 = torch.complex128
i8 = torch.int8
i16 = torch.int16
i32 = torch.int32
i64 = torch.int64
b8 = torch.bool
u8 = torch.uint8


class TestMetaConverter(TestCase):
    def assertSameVersionCounter(self, m1, m2):
        # Cannot easily test m1 and m2 have same storage due to
        # lack of Storage bindings.  Use version counter.
        vc = m1._version
        self.assertEqual(m2._version, vc)
        # Doing it this way ensures that we get VC bump even with leaves
        with torch.no_grad():
            m1._base.add_(3)
        self.assertNotEqual(m1._version, vc)
        self.assertEqual(m2._version, m1._version)

    def assertMetadataMatches(self, m1, m2):
        assert_metadata_eq(self.assertEqual, m1, m2)

    def test_view_of_non_leaf(self):
        x = torch.randn(4, requires_grad=True)
        y = x.neg()
        z1 = y[:]
        z2 = y[:]
        to_meta = MetaConverter()
        m1 = to_meta(z1)
        m2 = to_meta(z2)

        # check the test is actually testing what it claims
        self.assertTrue(m1._is_view())
        self.assertFalse(m1._base.is_leaf)

        self.assertIsNot(m1, m2)
        self.assertMetadataMatches(m1, z1)
        self.assertMetadataMatches(m2, z2)
        self.assertSameVersionCounter(m1, m2)

    def test_view_of_leaf(self):
        x = torch.randn(4, requires_grad=True)
        z1 = x[:]
        z2 = x[:]
        to_meta = MetaConverter()
        m1 = to_meta(z1)
        m2 = to_meta(z2)

        # check the test is actually testing what it claims
        self.assertTrue(m1._is_view())
        self.assertTrue(m1._base.is_leaf)

        self.assertIsNot(m1, m2)
        self.assertMetadataMatches(m1, z1)
        self.assertMetadataMatches(m2, z2)
        self.assertSameVersionCounter(m1, m2)

    def test_view_of_view_of_leaf(self):
        x = torch.randn(8)
        y = x.view(2, 4)
        y.requires_grad = True
        z = y.view(2, 2, 2)

        to_meta = MetaConverter()
        mx = to_meta(x)
        mz = to_meta(z)

        self.assertFalse(z.is_leaf)

        self.assertMetadataMatches(mx, x)
        self.assertMetadataMatches(mz, z)

    def test_leaf(self):
        x = torch.randn(4, requires_grad=True)
        to_meta = MetaConverter()
        m = to_meta(x)

        # check the test is actually testing what it claims
        self.assertTrue(m.is_leaf)
        self.assertTrue(m.requires_grad)

        self.assertMetadataMatches(m, x)

    def test_non_leaf(self):
        x = torch.randn(4, requires_grad=True)
        y = x.neg()
        to_meta = MetaConverter()
        m = to_meta(y)

        # check the test is actually testing what it claims
        self.assertFalse(m.is_leaf)
        self.assertTrue(m.requires_grad)

        self.assertMetadataMatches(m, y)

    def test_requires_grad_false(self):
        x = torch.randn(4, requires_grad=False)
        to_meta = MetaConverter()
        m = to_meta(x)

        # check the test is actually testing what it claims
        self.assertFalse(m.requires_grad)

        self.assertMetadataMatches(m, x)

    def test_channels_last(self):
        x = torch.empty(2, 3, 4, 5, memory_format=torch.channels_last)
        to_meta = MetaConverter()
        m = to_meta(x)

        # check the test is actually testing what it claims
        self.assertTrue(m.is_leaf)

        self.assertMetadataMatches(m, x)

    def test_channels_last_leaf(self):
        x = torch.empty(2, 3, 4, 5, memory_format=torch.channels_last, requires_grad=True)
        to_meta = MetaConverter()
        m = to_meta(x)

        # check the test is actually testing what it claims
        self.assertTrue(m.requires_grad)
        self.assertTrue(m.is_leaf)

        self.assertMetadataMatches(m, x)

    def test_channels_last_non_leaf(self):
        x = torch.empty(2, 3, 4, 5, memory_format=torch.channels_last, requires_grad=True)
        y = x + 2

        # sanity
        self.assertEqual(x.stride(), y.stride())
        self.assertFalse(y.is_leaf)

        to_meta = MetaConverter()
        m = to_meta(y)

        # check the test is actually testing what it claims
        self.assertTrue(m.requires_grad)
        self.assertFalse(m.is_leaf)

        self.assertMetadataMatches(m, y)

        # Check that we can autograd with m as input without erroring;
        # see https://github.com/pytorch/pytorch/issues/87956
        loss = m.sum()
        torch.autograd.grad(loss, m)

    def test_empty_strided_non_dense_leaf(self):
        x = torch.empty_strided((2, 2), (4, 2), requires_grad=True)

        to_meta = MetaConverter()
        m = to_meta(x)

        # check the test is actually testing what it claims
        self.assertTrue(m.requires_grad)
        self.assertTrue(m.is_leaf)

        self.assertMetadataMatches(m, x)

    def test_view_mutate(self):
        x = torch.zeros(4)
        y = x.view(2, 2)

        to_meta = MetaConverter()
        m = to_meta(y)

        y.add_(torch.randn(2, 2, requires_grad=True))
        m.add_(torch.randn(2, 2, device='meta', requires_grad=True))

    def test_non_leaf_torture(self):
        x = torch.empty(20, requires_grad=True)
        with torch.no_grad():
            x.set_(x.storage(), 10, (2,), (2,))

        to_meta = MetaConverter()
        m = to_meta(x)

        # check the test is actually testing what it claims
        self.assertTrue(m.requires_grad)
        self.assertTrue(m.is_leaf)

        self.assertMetadataMatches(m, x)

    # NB: complex stuff is not actually exercised right now because
    # we have a blanket exclusion for complex conversion

    def test_view_as_real(self):
        x = torch.randn(4, dtype=torch.complex64)
        y = torch.view_as_real(x)
        m = MetaConverter()(y)
        self.assertMetadataMatches(m, y)

    def test_complex_noncontiguous_bug(self):
        x = torch.randn((2, 2, 4, 9), dtype=torch.complex32)[:, 0, :, :]
        m = MetaConverter()(x)
        self.assertMetadataMatches(m, x)

    def test_view_as_complex(self):
        x = torch.randn((4, 2), dtype=torch.float32)
        y = torch.view_as_complex(x)
        m = MetaConverter()(y)
        self.assertMetadataMatches(m, y)

    def test_view_dtype(self):
        x = torch.randn(4, dtype=torch.float32)
        y = x.view(dtype=torch.int32)
        m = MetaConverter()(y)
        self.assertMetadataMatches(m, y)

    def test_imag(self):
        x = torch.randn(4, dtype=torch.complex64)
        y = x.imag
        m = MetaConverter()(y)
        self.assertMetadataMatches(m, y)

    @skipIfTorchDynamo("https://github.com/pytorch/torchdynamo/issues/1991")
    def test_weakref(self):
        x = torch.randn(4, 4, 4)
        m = MetaConverter()
        y = m(x)
        z = m(x)
        self.assertIs(y, z)
        self.assertEqual(len(m.tensor_memo), 1)
        self.assertEqual(len(m.storage_memo), 1)
        del x
        self.assertEqual(len(m.tensor_memo), 0)
        m.check_for_expired_weak_storages()
        self.assertEqual(len(m.storage_memo), 0)
        li = []
        r = []
        for i in range(4):
            li.append(torch.rand([i]))
            r.append(m(li[-1]))
        self.assertEqual(len(m.tensor_memo), 4)
        del li
        self.assertEqual(len(m.tensor_memo), 0)
        m.check_for_expired_weak_storages()
        self.assertEqual(len(m.storage_memo), 0)

    @skipIfTorchDynamo("https://github.com/pytorch/torchdynamo/issues/1991")
    def test_tensor_outlives_converter(self):
        m = MetaConverter()
        ref = weakref.ref(m)
        x = torch.randn([4, 4])
        y = m(x)
        del m
        self.assertIs(ref(), None)

aten = torch.ops.aten

CHECK_STRIDES = {
    torch.Tensor.__getitem__,
}

CHECK_ALL_STRIDES = {
    aten.unsqueeze.default
}

CHECK_STRIDES_SKIPS = {
    aten._conj_physical.default,
    aten._fft_c2c.default,
    aten._fft_c2r.default,
    aten._fft_r2c.default,
    aten._linalg_svd.default,
    aten.binary_cross_entropy.default,
    aten.complex.default,
    aten.polar.default,
    aten.copysign.Tensor,
    aten.div.Tensor_mode,
    aten.floor_divide.default,
    aten.heaviside.default,
    aten.lerp.Scalar,
    aten.lerp.Tensor,
    aten.logaddexp.default,
    aten.logical_and.default,
    aten.logical_or.default,
    aten.logical_xor.default,
    aten.pow.Scalar,
    aten.prelu.default,
    aten.special_xlog1py.default,
    aten.xlogy.Tensor,

    # channel_last and channel_last_3d related failures
    aten.convolution.default,

    # following ops fails if include_storage_offset = True, but these are a bit edge casey
    # we should still fix them, leaving them here for tracking.
    # aten._reshape_alias.default,  # repro with test_dispatch_symbolic_meta_outplace_all_strides_matmul_cuda_float32
    # aten.view.default,  # repro with test_dispatch_symbolic_meta_outplace_all_strides_unflatten_cuda_float32
}

CHECK_CONJ_SKIPS = {
    # The conj bit is not copied, see:
    # https://github.com/pytorch/pytorch/pull/101836
    aten.linalg_lu_solve.out,
}

class CheckStrides(Enum):
    NONE = 0
    SIGNIFICANT = 1
    ALL = 2

def should_check_strides(func):
    if func in CHECK_ALL_STRIDES:
        return CheckStrides.ALL
    if func in CHECK_STRIDES:
        return CheckStrides.SIGNIFICANT
    if func in CHECK_STRIDES_SKIPS:
        return CheckStrides.NONE
    if not isinstance(func, torch._ops.OpOverload):
        return CheckStrides.NONE
    # Prims are expected to model strides correctly
    if func.namespace == "prims":
        return CheckStrides.SIGNIFICANT
    # Check if it's a view, by testing if any of the returns have
    # a non-empty alias set
    if any(r.alias_info.before_set for r in func._schema.returns if r.alias_info):
        return CheckStrides.SIGNIFICANT
    # TODO: check for TensorIterator
    return CheckStrides.SIGNIFICANT

def assert_ref_meta_equal(test_case, func, meta_rs, rs, msg_callable):
    flat_meta_rs, _ = tree_flatten(meta_rs)
    flat_rs, _ = tree_flatten(rs)
    test_case.assertEqual(len(flat_meta_rs), len(flat_rs))
    for i, meta_r, r in zip(range(len(flat_rs)), flat_meta_rs, flat_rs):
        def test_assert(cond, msg):
            if not cond:
                raise RuntimeError(f"output {i}: {msg_callable(msg)}")
        if not isinstance(r, torch.Tensor):
            continue
        test_assert(isinstance(meta_r, torch.Tensor), f"but real {i}th result is Tensor")
        test_assert(meta_r.dtype == r.dtype, f"but real dtype was {r.dtype}")
        test_assert(meta_r.shape == r.shape, f"but real shape was {r.shape}")
        # See https://github.com/pytorch/pytorch/issues/78050
        if should_check_strides(func) == CheckStrides.ALL:
            same_strides, _ = torch._prims_common.check_all_strides(meta_r, r)
            test_assert(same_strides, f"but real stride was {r.stride()}")
        elif should_check_strides(func) == CheckStrides.SIGNIFICANT:
            same_strides, _ = torch._prims_common.check_significant_strides(meta_r, r)
            test_assert(same_strides, f"but real stride was {r.stride()}")
        test_assert(
            meta_r.storage_offset() == r.storage_offset(),
            f"but real storage_offset was {r.storage_offset()}")
        test_assert(meta_r.requires_grad == r.requires_grad, f"but real requires_grad was {r.requires_grad}")
        if func not in CHECK_CONJ_SKIPS:
            test_assert(meta_r.is_conj() == r.is_conj(), f"but real is_conj was {r.is_conj()}")
        test_assert(meta_r.is_neg() == r.is_neg(), f"but real is_neg was {r.is_neg()}")


# This environment variable controls whether or not we print expected failure
# lists at the end of a test suite run.  The intended usage looks like this:
#
# 1. Run `PYTORCH_COLLECT_EXPECT=1 python test/test_meta.py` on a CUDA build
#    of PyTorch that has LAPACK/MAGMA installed.  You can filter `-k test_meta`
#    or `-k test_dispatch_meta` to only focus on one or another list
# 2. Given the printed skip/xfail list, add them to the corresponding lists;
#    torch.* entries go in meta_function and aten.* entries go in meta_dispatch.
#    If there are preexisting entries, you need to merge in the entries.
#
# This is somewhat manual but typically you shouldn't need to do this, unless
# you've made a major change (e.g., added a new dtype to PyTorch) and need to
# refresh the lists.  If you want to do it from scratch, just clear out the
# preexisting lists before running.
#
# WARNING: Python dict literals will silently ignore duplicate keys
COLLECT_EXPECT = os.getenv('PYTORCH_COLLECT_EXPECT', '0') == '1'

seen_succeeded = {}
seen_failed = {}
failed_reasons = defaultdict(set)
def print_seen():
    expected_failures = []
    skips = []

    def fmt_dtypes(dtypes):
        r = ', '.join(sorted(dtype_abbrs[d] for d in dtypes))
        return '{' + r + '}'

    for op, failed_dtypes in seen_failed.items():
        ops = resolve_name(op)
        succeeded_dtypes = seen_succeeded.get(op, set())
        expected_failures_dtypes = failed_dtypes - succeeded_dtypes
        skips_dtypes = failed_dtypes & succeeded_dtypes
        reasons = ""
        if failed_reasons[op]:
            reasons = "  # " + ", ".join(sorted(failed_reasons[op]))
        if expected_failures_dtypes:
            expected_failures.append(f"    {ops}: {fmt_dtypes(expected_failures_dtypes)},{reasons}")
        if skips_dtypes:
            skips.append(f"    {ops}: {fmt_dtypes(skips_dtypes)},")
    expected_failures.sort()
    skips.sort()
    nl = '\n'
    print(f"""\
expected_failures = {{
{nl.join(expected_failures)}
}}

skips = {{
{nl.join(skips)}
}}
""")
if COLLECT_EXPECT:
    atexit.register(print_seen)

# Success forces pass; failure forces fail; skip unconditionally skips testing
TestExpect = Enum("TestExpect", ("SUCCESS", "XFAILURE", "SKIP"))

# unlike print produce strides
def verbose_print(e):
    class Lit:
        def __init__(self, s):
            self.s = s

        def __repr__(self):
            return self.s

    def go(t):
        if isinstance(t, torch.Tensor):
            return Lit(f"{t} stride={t.stride()}")
        else:
            return t

    return repr(tree_map(go, e))

def run_meta_crossref(
    test_case,
    test_expect,
    func,
    args,
    kwargs,
    *,
    dtype,
    device_type,
    run_symbolic_meta: bool
):
    to_meta = MetaConverter()
    do_meta = test_expect is not TestExpect.SKIP

    if do_meta:
        try:
            meta_args = tree_map(to_meta, args)
            meta_kwargs = tree_map(to_meta, kwargs)
        except Exception as e:
            raise RuntimeError(
                f"failed to convert args to meta; "
                f"originally (*{args}, **{kwargs})") from e

    try:
        rs = func(*args, **kwargs)
    except Exception as e:
        # A lot of OpInfo for inplace are actually broken because
        # they're not tested outside of gradcheck which only checks
        # torch.float64 and torch.complex128 (which this second one
        # often skipped as well).
        raise unittest.SkipTest("Original OpInfo is broken") from e


    # TODO: also handle cases where func raise an exception

    # For now, only attempt if we managed to convert all tensor types
    # (if any of them failed, we're in a mixed device situation and
    # this isn't well supported)
    if do_meta and to_meta.successful():
        # Special cases
        if func is torch.tensor_split:
            # Use original indices_or_sections, this argument is data dependent
            meta_args = (meta_args[0], args[1]) + meta_args[2:]
        elif func is torch.Tensor.__getitem__:
            # Ensure boolean tensors use original
            assert len(args) == 2
            flat_args, _ = tree_flatten(args[1])
            flat_meta_args, spec = tree_flatten(meta_args[1])
            flat_new_args = []
            for a, ma in zip(flat_args, flat_meta_args):
                flat_new_args.append(a if isinstance(a, torch.Tensor) and a.dtype in [torch.int8, torch.bool] else ma)
            meta_args = (meta_args[0], tree_unflatten(flat_new_args, spec))
        elif func is torch.ops.aten.repeat_interleave.Tensor:
            if kwargs.get("output_size", None) is None:
                meta_args = args
        elif func is torch.ops.aten.index.Tensor:
            # Don't convert boolean tensors to meta as they will have nonzero
            # called on them
            indices = []
            for meta_index, real_index in zip(meta_args[1], args[1]):
                if meta_index is not None and meta_index.dtype in [torch.int8, torch.bool]:
                    indices.append(real_index)
                else:
                    indices.append(meta_index)
            meta_args = (meta_args[0], indices)

        if kwargs.get("device", None) is not None:
            meta_kwargs["device"] = "meta"

        try:
            # Suppress warnings, this doesn't matter for test_meta.py
            # but it does matter if you want to use this decorator
            # for cross-ref testing, as some tests may be looking at
            # errors
            with warnings.catch_warnings():
                warnings.simplefilter("ignore")
                if run_symbolic_meta:
                    # Run the decomps and meta kernels registered
                    # to the python dispatcher instead of the regular dispatcher.
                    # This should be the same set of kernels
                    # that fake tensor runs in dynamic shapes mode.
                    with enable_python_dispatcher():
                        meta_rs = func(*meta_args, **meta_kwargs)
                else:
                    meta_rs = func(*meta_args, **meta_kwargs)
        except Exception as e:
            if test_expect is TestExpect.XFAILURE:
                return rs
            seen_failed.setdefault(func, set()).add(dtype)
            if isinstance(e, NotImplementedError):
                m = RE_NOT_IMPLEMENTED_MSG.search(e.args[0])
                if m:
                    failed_reasons[func].add(m.group(1))
            if COLLECT_EXPECT:
                return rs
            raise RuntimeError(f"""\
failed to run: {resolve_name(func)}(
*{verbose_print(meta_args)},
**{verbose_print(meta_kwargs)}
)""") from e
        else:
            try:
                delim = ',\n  '
                assert_ref_meta_equal(test_case, func, meta_rs, rs, lambda msg: f"""\
meta disagrees with real impl:
{resolve_name(func)}(
  {delim.join(map(verbose_print, meta_args))},
  {delim.join(k + ": " + verbose_print(v) for k, v in meta_kwargs.items())}
) = (
  {verbose_print(meta_rs)}
)
{msg}
""")
            except Exception:
                if test_expect is TestExpect.XFAILURE:
                    return rs
                seen_failed.setdefault(func, set()).add(dtype)
                if COLLECT_EXPECT:
                    return rs
                raise
            else:
                seen_succeeded.setdefault(func, set()).add(dtype)
                if test_expect is TestExpect.XFAILURE and not COLLECT_EXPECT:
                    raise RuntimeError(f"unexpected success {resolve_name(func)} {meta_args} {meta_kwargs}")

    return rs



RE_NOT_IMPLEMENTED_MSG = re.compile(r"Could not run '([^']+)' with arguments ")

meta_function_expected_failures = {
    torch.Tensor.to_sparse : {f64, i32, c128, i64, i16, f16, u8, c64, bf16, b8, i8, f32},
    torch.allclose : {f64, f16, c128, c64, bf16, f32},
    torch.argwhere : {f64, i32, c128, i64, i16, f16, u8, c64, bf16, b8, i8, f32},
    torch.combinations : {f64, i32, c128, i64, i16, f16, u8, c64, bf16, b8, i8, f32},
    torch.corrcoef : {f64, i32, c128, i64, i16, u8, c64, bf16, f16, i8, f32},
    torch.cov : {f64, i32, c128, i64, i16, u8, c64, bf16, i8, f32, f16},
    torch.functional.istft : {f64, c64, c128, f32},
    torch.geqrf : {f64, c64, c128, f32},
    torch.masked_select : {f64, i32, c128, i64, i16, f16, u8, c64, bf16, b8, i8, f32},
<<<<<<< HEAD
    torch.matrix_exp : {f64, c128, c64, bf16, f32, f16},
=======
>>>>>>> d1a7da9d
    torch.nonzero : {f64, i32, c128, i64, i16, c32, f16, u8, c64, bf16, b8, i8, f32},
    torch.Tensor.nonzero : {f64, i32, c128, i64, i16, c32, f16, u8, c64, bf16, b8, i8, f32},
    torch.ormqr : {f64, c64, c128, f32},
    torch.Tensor.item : {f64, i32, c128, i64, i16, f16, u8, c32, c64, bf16, b8, i8, f32},
    torch.bincount : {i32, i64, u8, i16, i8},
    torch.frexp : {f64, f16, bf16, f32},
    torch.functional.unique : {f64, i32, i64, u8, i16, f16, bf16, b8, i8, f32},
    torch.functional.unique_consecutive : {f64, i32, i64, u8, i16, f16, bf16, b8, i8, f32},
    torch.histc : {f64, bf16, f32},
    torch.histogram : {f64, f32},
    torch.histogramdd : {f64, f32},
    torch.kthvalue : {f64, i32, i64, u8, i16, bf16, i8, f32},
    torch.median : {f64, i32, i64, u8, i16, bf16, i8, f32},
    torch.mode : {f64, i32, i64, f16, u8, i16, bf16, b8, i8, f32},
    torch.nn.functional.ctc_loss : {f64, f32},
    torch.nn.functional.gaussian_nll_loss : {f16, f64, bf16, f32},
    torch.nn.functional.max_pool3d : {f64, f32},
    torch.nn.functional.max_pool3d_with_indices : {f64, f32},
    torch.nn.functional.max_unpool1d : {f64, f32},
    torch.nn.functional.max_unpool2d : {f64, f32},
    torch.nn.functional.max_unpool3d : {f64, f32},
    torch.nn.functional.multi_margin_loss : {f64, f32},
    torch.nn.functional.multilabel_margin_loss : {f64, f32},
    torch.nn.functional.one_hot : {i64},
    torch.nn.functional.pdist : {f64, f32},
    torch._segment_reduce : {f64, f16, bf16, f32},
    torch.cholesky : {f64, f32, c128, c64},
    torch.cholesky_inverse : {f64, f32, c128, c64},
    torch.cholesky_solve : {f64, f32, c128, c64},
    torch.linalg.eig : {f64, f32, c128, c64},
    torch.linalg.eigvals : {f64, f32, c128, c64},
    torch.linalg.lstsq : {f64, f32, c128, c64},
}

meta_function_expected_failures_only_outplace = {
    torch.nn.functional.rrelu : {f64, bf16, f32},
}

meta_function_expected_failures_conditional = {
    torch.repeat_interleave : (lambda dtype, *args, **kwargs: not isinstance(kwargs.get("repeats", None), int)),
}

"""
# This is some sample code for how we could dump these dicts into YAML
# file for easier reading/writing
import yaml
print(yaml.dump(
  {resolve_name(k): [dtype_abbrs[d] for d in v]
   for k, v in meta_function_expected_failures.items()}, default_flow_style=None))
import sys
sys.exit()
"""

meta_function_skips = {
    torch.Tensor.__rmatmul__ : {bf16, c128, f64, f32, f16, c64},
    torch.Tensor.matmul : {f64, f32, c128, c64},
    torch.functional.atleast_2d : {bf16, i8, c32, i64, u8, c128, b8, f64, i16, i32, f32, f16, c64},
    torch.functional.atleast_3d : {bf16, i8, c32, i64, u8, c128, b8, f64, i16, i32, f32, f16, c64},
    torch.functional.cartesian_prod : {bf16, i8, i64, u8, c128, b8, f64, i16, i32, f32, f16, c64},
    torch.functional.einsum : {bf16, c128, f64, f32, f16, c64},
    torch.functional.tensordot : {bf16, i8, i64, u8, c128, f64, i16, f32, i32, c64, f16},
    torch.inner : {bf16, i8, i64, u8, c128, f64, i16, f32, i32, c64, f16},
    torch.linalg.lu_solve : {c128, c64},
    torch.linalg.matrix_norm : {c128, f32, c64, f64},
    torch.linalg.matrix_rank : {c128, c64},
    torch.linalg.svd : {c128, c64},
    torch.matmul : {bf16, c128, f64, f32, f16, c64},
    torch.nanquantile : {f64, f32},
    torch.narrow : {bf16, i8, i64, u8, c128, b8, f64, i16, i32, f32, f16, c32, c64},
    torch.nn.functional.batch_norm : {f64, f32},
    torch.nn.functional.binary_cross_entropy : {bf16, f64, f32, f16},
    torch.nn.functional.dropout3d : {bf16, f64, f32, f16},
    torch.nn.functional.local_response_norm : {bf16, f64, f32, f16},
    torch.svd : {c128, c64},
    torch.take_along_dim : {bf16, i8, i64, u8, c128, b8, f64, i16, i32, f32, f16, c64},
    torch.vstack : {bf16, i8, c32, i64, u8, c128, b8, f64, i16, i32, f32, f16, c64},
    torch.aminmax : {i8, i64, u8, f64, b8, f32, i32, i16},
    torch.diff : {b8},
    torch.equal : {bf16, i8, c32, i64, u8, c128, b8, f64, i16, i32, f32, f16, c64},
    torch.nanmean : {bf16, f64, f32, f16, c32, c64, c128},
    torch.nn.functional.cross_entropy : {bf16, f64, f32},
    torch.nn.functional.interpolate : {bf16, f64, f32, u8},
    torch.nn.functional.nll_loss : {bf16, f64, f32},
    torch.linalg.cond : {c128, c64, f32, f64},
    torch.linalg.vecdot : {bf16, f64, f32, f16},
    torch.empty : {bf16, i8, c32, i64, u8, c128, b8, f64, i16, i32, f32, f16, c64},
    # This fails for arguments dispatched to grid_sampler_3d, but succeeds
    # for grid_sampler_2d, so we can't just xfail it
    torch.nn.functional.grid_sample : {f64, f32},
    torch.Tensor.addbmm_: {bf16, c128, c64, f32, f64, i16, i32, i64, i8, u8},
}


meta_function_device_expected_failures = defaultdict(dict)
meta_function_device_expected_failures_only_outplace = defaultdict(dict)
meta_function_device_skips = defaultdict(dict)

meta_function_device_expected_failures['cpu'] = {
    torch.native_batch_norm: {bf16},
    torch._native_batch_norm_legit: {bf16},
    torch.native_layer_norm: {bf16},
}

meta_function_device_expected_failures['cuda'] = {
    torch.corrcoef: {bf16, f16},  # aten::_local_scalar_dense
    torch.cov: {f16},  # aten::_local_scalar_dense
    torch.functional.unique: {f16},  # aten::_unique2, aten::unique_dim
    torch.functional.unique_consecutive: {f16},  # aten::unique_consecutive
    torch.geqrf: {f32, f64},  # aten::geqrf
    torch.histc: {i16, i32, i64, i8},  # aten::histc, aten::histc.out
    torch.kthvalue: {f16},  # aten::kthvalue.values
    torch.median: {f16},  # aten::median, aten::median.dim_values
    torch.nn.functional.max_pool3d: {bf16, f16},  # aten::max_pool3d_with_indices
    torch.nn.functional.max_pool3d_with_indices: {bf16, f16},  # aten::max_pool3d_with_indices
    torch.nn.functional.max_unpool1d: {f16},  # aten::max_unpool2d
    torch.nn.functional.max_unpool2d: {f16},  # aten::max_unpool2d
    torch.nn.functional.max_unpool3d: {f16},  # aten::max_unpool3d
    torch.nn.functional.multi_margin_loss: {bf16, f16},  # aten::multi_margin_loss
    torch.nn.functional.multilabel_margin_loss: {bf16, f16},  # aten::multilabel_margin_loss_forward
    torch.ormqr: {f32, f64},  # aten::ormqr, aten::ormqr.out
}

meta_function_device_expected_failures_only_outplace['cuda'] = {
    torch.nn.functional.rrelu: {f16},  # aten::rrelu_with_noise
}

meta_function_device_skips['cpu'] = {
    torch.native_batch_norm: {f32, f64},
    torch._native_batch_norm_legit: {f32, f64},
}

meta_function_device_skips['cuda'] = {
    torch.functional.tensordot: {f16},
    torch.inner: {f16},
    torch.linalg.matrix_rank: {f32, f64},
    torch.linalg.svd: {f32, f64},
    torch.nn.functional.cross_entropy: {f16},
    torch.nn.functional.interpolate: {f16},
    torch.nn.functional.nll_loss: {f16},
    torch.svd: {f32, f64},
    # This fails for arguments dispatched to grid_sampler_3d, but succeeds
    # for grid_sampler_2d, so we can't just xfail it
    torch.nn.functional.grid_sample : {f16},
}

# This is a __torch_function__ mode that, when enabled, interposes every
# Torch API call and runs the operator as normal, and then reruns it
# with meta inputs, and then checks that everything about the output agrees.
# Most of the logic deals with faithfully replicating the original tensor
# as a meta tensor, which is nontrivial because there are a lot of subsystems
# that may potentially be exercised.
#
# That being said, this class is a little overkill for what it is doing in
# this test file (since I could have just inlined __torch_function__ on the
# OpInfo call, and OpInfos generally have very regular inputs), but it will be
# useful for more comprehensive testing e.g., as seen in
# https://github.com/pytorch/pytorch/pull/75994  The big benefit is it is
# A LOT more efficient that torch dispatch mode (at the cost of less coverage)
class MetaCrossRefFunctionMode(torch.overrides.TorchFunctionMode):
    test_case: TestCase
    device_type: str
    dtype: torch.dtype

    def __init__(self, test_case, *, device, dtype, inplace):
        self.test_case = test_case
        self.device_type = torch.device(device).type
        self.dtype = dtype
        self.inplace = inplace

    def __torch_function__(self, func, types, args=(), kwargs=None):
        kwargs = kwargs or {}

        if (
            torch.jit.is_tracing() or isinstance(func, torch.ScriptMethod) or
            # meta converter doesn't work correctly when no_dispatch() is on, so
            # skip running the crossref test in this case
            torch._C._dispatch_tls_local_exclude_set().has(torch._C.DispatchKey.Python)
        ):
            return func(*args, **kwargs)

        if self.dtype in meta_function_skips.get(func, set()):
            test_expect = TestExpect.SKIP
        elif self.dtype in meta_function_device_skips[self.device_type].get(func, set()):
            test_expect = TestExpect.SKIP
        elif self.dtype in meta_function_expected_failures.get(func, set()):
            test_expect = TestExpect.XFAILURE
        elif not self.inplace and self.dtype in meta_function_expected_failures_only_outplace.get(func, set()):
            test_expect = TestExpect.XFAILURE
        elif self.dtype in meta_function_device_expected_failures[self.device_type].get(func, set()):
            test_expect = TestExpect.XFAILURE
        elif meta_function_expected_failures_conditional.get(func, lambda *_, **__: False)(self.dtype, *args, **kwargs):
            test_expect = TestExpect.XFAILURE
        elif not self.inplace and \
                self.dtype in meta_function_device_expected_failures_only_outplace[self.device_type].get(func, set()):
            test_expect = TestExpect.XFAILURE
        else:
            test_expect = TestExpect.SUCCESS

        return run_meta_crossref(
            self.test_case, test_expect, func, args,
            kwargs, dtype=self.dtype, device_type=self.device_type, run_symbolic_meta=False
        )

# these always fail
meta_dispatch_expected_failures = {
    aten.allclose.default: {f16, bf16, f32, f64, c64, c128},  # NotImplementedError: 'aten::_local_scalar_dense'
    aten.cholesky.default : {c64, c128, f64, f32},
    aten.cholesky.out : {c64, c128, f64, f32},
    aten.cholesky_inverse.default : {c64, c128, f64, f32},
    aten.cholesky_inverse.out : {c64, c128, f64, f32},
    aten.cholesky_solve.default : {c64, c128, f64, f32},
    aten.cholesky_solve.out : {c64, c128, f64, f32},
    aten.geqrf.default : {c64, c128, f64, f32},
    aten.linalg_eig.default : {c64, c128, f64, f32},
    aten.linalg_lstsq.default : {c64, c128, f64, f32},
<<<<<<< HEAD
    aten.linalg_matrix_exp.default : {c64, bf16, f16, f32, f64, c128},
=======
>>>>>>> d1a7da9d
    aten.masked_select.default : {c64, f16, i8, f64, c128, i64, bf16, f32, i32, b8, i16, u8},
    aten.masked_select.out : {c64, f16, i8, f64, c128, i64, bf16, f32, i32, b8, i16, u8},
    aten.nonzero.default : {c64, f16, i8, f64, c128, i64, bf16, f32, i32, c32, b8, i16, u8},
    aten.nonzero.out : {c64, f16, i8, f64, c128, i64, bf16, f32, i32, c32, b8, i16, u8},
    aten.ormqr.default : {c64, c128, f64, f32},
    aten.ormqr.out : {c64, c128, f64, f32},
    aten.tensordot.out : {c64, i8, f64, c128, i64, bf16, f16, f32, i32, i16, u8},
    aten.to_sparse.default : {c64, f16, i8, f64, c128, i64, bf16, f32, i32, b8, i16, u8},
    aten.to_sparse.sparse_dim : {c64, f16, i8, f64, c128, i64, bf16, f32, i32, b8, i16, u8},
    aten._ctc_loss.default : {f32, f64},  # Shape of second output depends on data.
    aten._ctc_loss.Tensor : {f32, f64},  # Shape of second output depends on data.
    aten._histogramdd_bin_edges.default : {f32, f64},
    aten._histogramdd_from_bin_cts.default : {f32, f64},
    aten._histogramdd_from_bin_tensors.default : {f32, f64},
    aten._local_scalar_dense.default : {c32, c64, f16, i8, f64, c128, i64, bf16, f32, i32, b8, i16, u8},
    aten._pdist_forward.default : {f32, f64},
    aten._unique2.default : {i8, f64, i64, f16, bf16, f32, i32, b8, i16, u8},
    aten.bincount.default : {i64, i8, i32, i16, u8},
    aten.equal.default : {c64, f16, i8, f64, c128, i64, bf16, f32, i32, b8, i16, u8},
    aten.frexp.Tensor : {bf16, f32, f16, f64},
    aten.grid_sampler_3d.default : {f32, f64},
    aten.histc.default : {bf16, f32, f64},
    aten.histc.out : {bf16, f32, f64},
    aten.histogram.bin_ct : {f32, f64},
    aten.histogram.bins_tensor : {f32, f64},
    aten.kthvalue.default : {i8, f64, i64, bf16, f32, i32, i16, u8},
    aten.max_pool3d_with_indices.default : {f32, f64},
    aten.max_unpool2d.default : {f32, f64},
    aten.max_unpool3d.default : {f32, f64},
    aten.median.default : {i8, f64, i64, bf16, f32, i32, i16, u8},
    aten.median.dim : {i8, f64, i64, bf16, f32, i32, i16, u8},
    aten.mode.default : {f16, i8, f64, i64, bf16, f32, i32, b8, i16, u8},
    aten.multi_margin_loss.default : {f32, f64},
    aten.multilabel_margin_loss_forward.default : {f32, f64},
    aten.nll_loss2d_forward.default : {bf16, f32, f64},
    aten.rrelu_with_noise.default : {bf16, f32, f64},
    aten.segment_reduce.default : {bf16, f32, f16, f64},
    aten.unique_consecutive.default : {i8, f64, i64, f16, bf16, f32, i32, b8, i16, u8},
    aten.unique_dim.default : {i8, f64, i64, f16, bf16, f32, i32, b8, i16, u8},
    aten.upsample_nearest3d.vec : {bf16, f32, f64, u8},

}

# these sometimes pass and sometimes fail
meta_dispatch_skips = {
    aten.index.Tensor: {i64, bf16, f16, u8, b8, f32, i8, f64, i16, i32, c32, c64, c128},  # at::nonzero doesn't have a Meta function
    aten._to_copy.default: {i64, bf16, f16, u8, b8, f32, i8, f64, i16, i32, c32, c64, c128},
    aten.aminmax.default: {i64, u8, b8, f32, i8, f64, i16, i32},
    aten.empty.memory_format: {b8, bf16, c128, c64, c32, f16, f32, f64, i16, i32, i64, i8, u8},
    aten.addbmm_.default: {bf16, c128, c64, f32, f64, i16, i32, i64, i8, u8},
}

# For CompositeImplicitAutograd functions that fail before hitting the Mode
meta_dispatch_early_skips = set({
    torch.Tensor.float_power_,
    # Errors out in one of the tests, while ProxyTensor passes...
    torch.Tensor.cumprod_,
    torch.Tensor.cumsum_,
})

meta_inplace_skips = set({
    # Errors out in one of the tests, while ProxyTensor passes...
    torch.Tensor.cumprod_,
    torch.Tensor.cumsum_,
})

meta_dispatch_device_expected_failures = defaultdict(dict)
meta_dispatch_device_skips = defaultdict(dict)

meta_dispatch_device_expected_failures['cpu'] = {
    aten.native_batch_norm.default: {bf16},
    aten._native_batch_norm_legit.default: {bf16},
    aten._native_batch_norm_legit.no_stats: {bf16},
    aten.native_layer_norm.default: {bf16},
}

meta_dispatch_device_expected_failures['cuda'] = {
    aten._unique2.default: {f16},  # aten::_unique2
    aten._use_cudnn_ctc_loss.default: {f32, f64},  # aten::_use_cudnn_ctc_loss
    aten._use_cudnn_ctc_loss.Tensor: {f32, f64},  # aten::_use_cudnn_ctc_loss.Tensor
    aten.cudnn_grid_sampler.default: {f16, f32, f64},  # aten::cudnn_grid_sampler
    aten.geqrf.default: {f32, f64},  # aten::geqrf
    aten.grid_sampler_3d.default: {f16},  # aten::grid_sampler_3d
    aten.histc.default: {i16, i32, i64, i8},  # aten::histc
    aten.histc.out: {i16, i32, i64, i8},  # aten::histc.out
    aten.kthvalue.default: {f16},  # aten::kthvalue.values
    aten.linalg_eigvalsh.out: {f32, f64},  # aten::linalg_eigvalsh.out
    aten.log_sigmoid_forward.default: {bf16, f16, f64, f32},
    aten.log_sigmoid_forward.output : {bf16, f16, f64, f32},  # aten::log_sigmoid_forward.output
    aten.max_pool3d_with_indices.default: {bf16, f16},  # aten::max_pool3d_with_indices
    aten.max_unpool2d.default: {f16},  # aten::max_unpool2d
    aten.max_unpool3d.default: {f16},  # aten::max_unpool3d
    aten.median.default: {f16},  # aten::median
    aten.median.dim: {f16},  # aten::median.dim_values
    aten.multi_margin_loss.default: {bf16, f16},  # aten::multi_margin_loss
    aten.multilabel_margin_loss_forward.default: {bf16, f16},  # aten::multilabel_margin_loss_forward
    aten.nll_loss2d_forward.default: {f16},  # aten::nll_loss2d_forward
    aten.ormqr.default: {f32, f64},  # aten::ormqr
    aten.ormqr.out: {f32, f64},  # aten::ormqr.out
    aten.rrelu_with_noise.default: {f16},  # aten::rrelu_with_noise
    aten.tensordot.out: {f16},  # aten::tensordot.out
    aten.unique_consecutive.default: {f16},  # aten::unique_consecutive
    aten.unique_dim.default: {f16},  # aten::unique_dim
    aten.upsample_nearest3d.vec: {f16},  # aten::upsample_nearest3d.vec
}

meta_dispatch_device_skips['cpu'] = {
    aten._embedding_bag_forward_only.default: {bf16, f16, f32, f64},
    aten.native_batch_norm.default: {f32, f64},
    aten._native_batch_norm_legit.default: {f32, f64},
    aten._native_batch_norm_legit.no_stats: {f32, f64},
}

meta_dispatch_device_skips['cuda'] = {
    aten._conj.default: {c32, f16},  # file issue
    aten._linalg_svd.default: {c64, c128},  # aten::linalg_eigvalsh.out
    aten.cudnn_batch_norm.default: {f32, f64},
    aten.log_softmax.int : {c32, c64},
    aten.softmax.int : {c32, c64},
    aten.softmax.int : {c32, c64},

    # ROCm stuff; technically this should be expected failure but it's
    # not worth it; these should get unified anyway
    aten.miopen_batch_norm.default: {f32},
}

def get_strided_args(args):

    def get_strided_variants(t, include_storage_offset=False):
        variants = []

        # contiguous
        variants.append(t)

        # transposed
        if t.ndim > 1:
            perm = list(reversed(range(t.ndim)))
            transposed = torch.empty(
                t.shape[::-1], device=t.device, dtype=t.dtype, requires_grad=t.requires_grad
            ).permute(perm).copy_(t)
            variants.append(transposed)

        # nondense
        if t.ndim > 0:
            nondense = torch.repeat_interleave(t, 2, dim=-1)[..., ::2]
            variants.append(nondense)

        # channel_last
        if t.ndim == 4:
            variants.append(t.contiguous(memory_format=torch.channels_last))

        # channel_last_3d
        if t.ndim == 5:
            variants.append(t.contiguous(memory_format=torch.channels_last_3d))

        # storage_offset
        if include_storage_offset:
            buffer = torch.empty(t.numel() + 1, device=t.device, dtype=t.dtype, requires_grad=t.requires_grad)
            buffer = buffer.as_strided(t.shape, t.stride(), storage_offset=1)
            buffer.copy_(t)
            variants.append(buffer)

        return variants

    strided_args = []
    for arg in args:
        if isinstance(arg, torch.Tensor) and not arg.is_sparse_csr and arg.is_contiguous():
            strided_arg_variants = get_strided_variants(arg)
        else:
            strided_arg_variants = [arg]
        strided_args.append(strided_arg_variants)

    yield from itertools.product(*strided_args)

class MetaCrossRefDispatchMode(torch.utils._python_dispatch.TorchDispatchMode):
    test_case: TestCase
    device: torch.device
    dtype: torch.dtype

    def __init__(self, test_case, *, device, dtype, symbolic_meta: bool):
        self.test_case = test_case
        # save TLS
        self.precision = test_case.precision
        self.rel_tol = test_case.rel_tol
        self.device_type = torch.device(device).type
        self.dtype = dtype
        self.symbolic_meta = symbolic_meta

    def __torch_dispatch__(self, func, types, args=(), kwargs=None):
        kwargs = kwargs or {}

        self.test_case.precision = self.precision
        self.test_case.rel_tol = self.rel_tol

        if self.dtype in meta_dispatch_skips.get(func, set()):
            test_expect = TestExpect.SKIP
        elif self.dtype in meta_dispatch_device_skips[self.device_type].get(func, set()):
            test_expect = TestExpect.SKIP
        elif self.dtype in meta_dispatch_expected_failures.get(func, set()):
            test_expect = TestExpect.XFAILURE
        elif self.dtype in meta_dispatch_device_expected_failures[self.device_type].get(func, set()):
            test_expect = TestExpect.XFAILURE
        else:
            test_expect = TestExpect.SUCCESS

        return run_meta_crossref(
            self.test_case,
            test_expect,
            func,
            args,
            kwargs,
            dtype=self.dtype,
            device_type=self.device_type,
            run_symbolic_meta=self.symbolic_meta,
        )

# NB: we're running these tests only on CUDA because there are some
# inconsistencies between CUDA and CPU, and running on CUDA makes it easier
# to ignore the CPU case when inconsistencies arise.  Ideally we deal
# with the inconsistencies but this takes time.
class TestMeta(TestCase):
    # Copies inputs to inplace operations to avoid inplace modifications
    #   to leaves requiring gradient
    def _get_safe_inplace(self, inplace_variant):
        @wraps(inplace_variant)
        def _fn(t, *args, **kwargs):
            return inplace_variant(t.clone(), *args, **kwargs)

        return _fn

    @unittest.skipIf(TEST_WITH_ASAN, "Skipped under ASAN")
    @skipIfCrossRef
    @suppress_warnings
    @ops(op_db)
    def test_meta_outplace(self, device, dtype, op):
        # run the OpInfo sample inputs, cross-referencing them with the
        # meta implementation and check the results are the same.  All
        # the heavy lifting happens in MetaCrossRefFunctionMode
        func = op.get_op()
        samples = op.sample_inputs(device, dtype, requires_grad=False)
        for sample_input in samples:
            args = [sample_input.input] + list(sample_input.args)
            kwargs = sample_input.kwargs
            with MetaCrossRefFunctionMode(self, dtype=dtype, device=device, inplace=False):
                expected = func(*args, **kwargs)
                if isinstance(expected, torch.Tensor) and op.supports_out:
                    func(*args, **kwargs, out=expected)

            # Special test for functions taking "device" kwarg
            # The crossref tests that replacing the device with "meta" works
            # This part makes sure that *_like functions work well with a "meta"
            # Tensor and their original device argument.
            if "device" in kwargs and "_like" in op.name:
                with torch.random.fork_rng():
                    torch.manual_seed(123)
                    ref = func(*args, **kwargs)

                # *_like functions take a Tensor as first argument
                assert isinstance(args[0], torch.Tensor)
                with torch.random.fork_rng():
                    torch.manual_seed(123)
                    args[0] = args[0].to(device="meta")
                    meta = func(*args, **kwargs)

                # empty_like is not deterministic
                if op.name != "empty_like":
                    self.assertEqual(ref, meta)



    @unittest.skipIf(TEST_WITH_ASAN, "Skipped under ASAN")
    @skipIfCrossRef
    @suppress_warnings
    @ops(op_db)
    def test_meta_inplace(self, device, dtype, op):
        func = op.get_inplace()
        if not func:
            self.skipTest("No inplace variable for this op")
        if func in meta_inplace_skips:
            self.skipTest("Skipped")
        func = self._get_safe_inplace(func)
        samples = op.sample_inputs(device, dtype, requires_grad=False)
        for sample_input in samples:
            if sample_input.broadcasts_input:
                continue
            args = [sample_input.input] + list(sample_input.args)
            kwargs = sample_input.kwargs
            with MetaCrossRefFunctionMode(self, dtype=dtype, device=device, inplace=True):
                expected = func(*args, **kwargs)

    def _run_dispatch_meta_test(self, device, dtype, op, symbolic_meta, inplace, all_stride_variants=False):
        if inplace:
            func = op.get_inplace()
            if not func:
                self.skipTest("No inplace variable for this op")
        else:
            func = op.get_op()

        if func in meta_dispatch_early_skips:
            self.skipTest("Function is in dispatch early skips")

        if inplace:
            func = self._get_safe_inplace(func)

        samples = op.sample_inputs(device, dtype, requires_grad=False)
        for sample_input in samples:
            if inplace and sample_input.broadcasts_input:
                continue

            sample_args = [sample_input.input] + list(sample_input.args)
            kwargs = sample_input.kwargs

            if all_stride_variants and sum(isinstance(arg, torch.Tensor) for arg in sample_args) <= 5:
                # test inputs <= 5 tensors to avoid combinatorial explosion
                strided_args = get_strided_args(sample_args)
            else:
                strided_args = [sample_args]

            for args in strided_args:
                with MetaCrossRefDispatchMode.push(self, dtype=dtype, device=device, symbolic_meta=symbolic_meta):
                    expected = func(*args, **kwargs)

                    if not inplace and isinstance(expected, torch.Tensor) and op.supports_out:
                        func(*args, **kwargs, out=expected)


    @unittest.skipIf(TEST_WITH_ASAN, "Skipped under ASAN")
    @skipIfCrossRef
    @suppress_warnings
    @ops(op_db)
    def test_dispatch_meta_outplace(self, device, dtype, op):
        self._run_dispatch_meta_test(device, dtype, op, symbolic_meta=False, inplace=False)


    @unittest.skipIf(TEST_WITH_ASAN, "Skipped under ASAN")
    @skipIfCrossRef
    @suppress_warnings
    @ops(op_db)
    def test_dispatch_meta_inplace(self, device, dtype, op):
        self._run_dispatch_meta_test(device, dtype, op, symbolic_meta=False, inplace=True)

    @unittest.skipIf(TEST_WITH_ASAN, "Skipped under ASAN")
    @skipIfCrossRef
    @suppress_warnings
    @ops(op_db)
    def test_dispatch_symbolic_meta_outplace(self, device, dtype, op):
        self._run_dispatch_meta_test(device, dtype, op, symbolic_meta=True, inplace=False)


    @unittest.skipIf(TEST_WITH_ASAN, "Skipped under ASAN")
    @skipIfCrossRef
    @suppress_warnings
    @ops(op_db)
    def test_dispatch_symbolic_meta_inplace(self, device, dtype, op):
        self._run_dispatch_meta_test(device, dtype, op, symbolic_meta=True, inplace=True)

    @unittest.skipIf(TEST_WITH_ASAN, "Skipped under ASAN")
    @skipIfCrossRef
    @suppress_warnings
    # only test one dtype, as output stride behavior is the same for all dtypes
    @ops(op_db, dtypes=OpDTypes.any_common_cpu_cuda_one)
    # Only test on CUDA, as CUDA kernel's stride is the reference
    @onlyCUDA
    def test_dispatch_symbolic_meta_outplace_all_strides(self, device, dtype, op):
        self._run_dispatch_meta_test(device, dtype, op, symbolic_meta=True, inplace=False, all_stride_variants=True)

    @unittest.skipIf(TEST_WITH_ASAN, "Skipped under ASAN")
    @skipIfCrossRef
    @suppress_warnings
    # only test one dtype, as output stride behavior is the same for all dtypes
    @ops(op_db, dtypes=OpDTypes.any_common_cpu_cuda_one)
    # Only test on CUDA, as CUDA kernel's stride is the reference
    @onlyCUDA
    def test_dispatch_symbolic_meta_inplace_all_strides(self, device, dtype, op):
        self._run_dispatch_meta_test(device, dtype, op, symbolic_meta=True, inplace=True, all_stride_variants=True)


    def test_empty_quantized(self):
        r = torch.empty(2 ** 52, device='meta', dtype=torch.qint8)
        self.assertEqual(r.device.type, 'meta')

    def test_nan_to_num(self):
        t = torch.tensor([float('nan'), float('inf'), -float('inf'), 3.14], device='meta')
        r = t.nan_to_num()
        self.assertEqual(r.device.type, 'meta')

    def test_inplace_masked_fill_error(self):
        t = torch.randn(3, 3, device='meta')
        with self.assertRaisesRegex(RuntimeError, "doesn't match the broadcast"):
            t.masked_fill_((t > 0).unsqueeze(0), 0.1)

    def test_inplace_bin_ops_error(self):
        t = torch.randn(3, 3, device='meta')
        for op in (torch.Tensor.add_, torch.Tensor.sub_, torch.Tensor.mul_, torch.Tensor.div_,
                   torch.Tensor.logical_and_, torch.Tensor.logical_or_, torch.Tensor.logical_xor_):
            with self.assertRaisesRegex(RuntimeError, "doesn't match the broadcast"):
                op(t, t.clone().unsqueeze(0))

    @onlyCPU
    def test_meta_autograd_no_error(self):
        lib = torch.library.Library("meta_test", "DEF")
        impl_cpu = torch.library.Library("meta_test", "IMPL", "CPU")
        impl_meta = torch.library.Library("meta_test", "IMPL", "Meta")

        def foo_impl(x):
            return x + 1

        lib.define("foo(Tensor a) -> Tensor")
        impl_meta.impl("foo", foo_impl)
        impl_cpu.impl("foo", foo_impl)

        a = torch.ones(2, device='meta')
        # The point of the test is that this should not error:
        # We have a fallthrough kernel registered to the AutogradMeta
        # key for custom ops, so it's fine that `foo()` doesn't have
        # an autograd kernel.
        b = torch.ops.meta_test.foo.default(a)
        del impl_meta
        del impl_cpu
        del lib

    def test_huber_loss_backward(self):
        inps = [torch.rand(2**52, device='meta') for _ in range(3)]
        r = torch.ops.aten.huber_loss_backward(*inps, 0, 1.0)
        self.assertEqual(r.device.type, 'meta')
        self.assertEqual(r.shape, inps[0].shape)

    def test_fill__alias_relationship(self):
        inps = torch.rand(2**52, device='meta')
        r = torch.ops.aten.fill_(inps, 1.0)
        # aten.fill_ returns an aliase
        self.assertEqual(id(inps), id(r))

        # aten.fill returns a new tensor
        r2 = torch.ops.aten.fill(inps, 1.0)
        self.assertNotEqual(id(inps), id(r2))

    def test_meta__fused_moving_avg_obs_fq_helper(self, device):
        from torch.ao.quantization import FusedMovingAvgObsFakeQuantize
        to_meta = MetaConverter()

        x = torch.randn(5, 5, device=device)
        running_min_op = torch.tensor(float("inf"), device=device)
        running_max_op = torch.tensor(float("-inf"), device=device)
        avg_const = 0.01
        scale = torch.tensor([1.0], device=device)
        zero_point = torch.tensor([0], dtype=torch.int, device=device)

        mod = FusedMovingAvgObsFakeQuantize()
        torch.ao.quantization.enable_fake_quant(mod)
        torch.ao.quantization.enable_observer(mod)
        mod.to(device)

        meta_x = to_meta(x)

        args = [
            x,
            mod.observer_enabled,
            mod.fake_quant_enabled,
            running_min_op,
            running_max_op,
            scale,
            zero_point,
            avg_const,
            0,
            255,
            0,
        ]

        meta_args = args.copy()
        meta_args[0] = meta_x

        kwargss = [
            {},
            {"per_row_fake_quant": False, "symmetric_quant": False},
            {"per_row_fake_quant": False, "symmetric_quant": True},
        ]

        for kwargs in kwargss:
            ref_out = aten._fused_moving_avg_obs_fq_helper.default(*args, **kwargs)
            meta_out = aten._fused_moving_avg_obs_fq_helper.default(*meta_args, **kwargs)

            self.assertEqual(ref_out[0].size(), meta_out[0].size())
            self.assertEqual(ref_out[0].stride(), meta_out[0].stride())
            self.assertEqual(ref_out[1].size(), meta_out[1].size())
            self.assertEqual(ref_out[1].stride(), meta_out[1].stride())

    def test_cdist_forward(self, device):
        to_meta = MetaConverter()
        x1 = torch.rand([3, 2], device=device)
        x2 = torch.rand([2, 2], device=device)
        p = 2.0
        for compute_mode in (None, 1, 2):
            ref = aten._cdist_forward.default(x1, x2, p, compute_mode)
            res = aten._cdist_forward.default(to_meta(x1), to_meta(x2), p, compute_mode)
            self.assertEqual(res.device.type, 'meta')
            self.assertEqual(ref.shape, res.shape)

    # opinfo test is using aten.fill_, it's not testing aten.fill
    @onlyCUDA
    def test_fill_stride(self):
        to_meta = MetaConverter()
        sample_args = [torch.rand(2, 2, 2, 2), 1.0]

        for args in get_strided_args(sample_args):
            meta_args = to_meta(args)
            ref_out = torch.ops.aten.fill(*args)
            meta_out = torch.ops.aten.fill(*meta_args)
            self.assertEqual(ref_out.size(), meta_out.size())
            self.assertEqual(ref_out.stride(), meta_out.stride())


    def test_map_location_deserialize(self):
        import io

        t = torch.rand(10)
        b = io.BytesIO()

        torch.save(t, b)
        b.seek(0)
        r = torch.load(b, map_location=torch.device("meta"))
        self.assertEqual(r.device.type, 'meta')
        self.assertEqual(r.shape, t.shape)
        self.assertEqual(r.dtype, t.dtype)
        self.assertEqual(r.storage().data_ptr(), 0)

instantiate_device_type_tests(TestMeta, globals())

def print_op_str_if_not_supported(op_str):
    op = OperatorName.parse(op_str)
    packet = getattr(torch.ops.aten, str(op.name))
    overload = getattr(packet, op.overload_name if op.overload_name else "default")
    if any(overload in d for d in [meta_dispatch_skips, meta_dispatch_device_skips['cuda']]):
        print(f"{overload}  # SKIP")
    if any(overload in d for d in [meta_dispatch_expected_failures, meta_dispatch_device_expected_failures['cuda']]):
        print(overload)


if __name__ == "__main__":
    COMPARE_XLA = os.getenv('PYTORCH_COMPARE_XLA', None)
    if COMPARE_XLA is not None:
        with open(COMPARE_XLA, "r") as f:
            d = yaml.load(f, Loader=YamlLoader)
            ops = d.get("full_codegen", []) + d.get("supported", []) + d.get("autograd", [])
            for op_str in ops:
                print_op_str_if_not_supported(op_str)
        sys.exit(0)

    COMPARE_TEXT = os.getenv('PYTORCH_COMPARE_TEXT', None)
    if COMPARE_TEXT is not None:
        with open(COMPARE_TEXT, "r") as f:
            for op_str in f:
                print_op_str_if_not_supported(op_str.strip())
        sys.exit(0)

    run_tests()<|MERGE_RESOLUTION|>--- conflicted
+++ resolved
@@ -615,10 +615,7 @@
     torch.functional.istft : {f64, c64, c128, f32},
     torch.geqrf : {f64, c64, c128, f32},
     torch.masked_select : {f64, i32, c128, i64, i16, f16, u8, c64, bf16, b8, i8, f32},
-<<<<<<< HEAD
     torch.matrix_exp : {f64, c128, c64, bf16, f32, f16},
-=======
->>>>>>> d1a7da9d
     torch.nonzero : {f64, i32, c128, i64, i16, c32, f16, u8, c64, bf16, b8, i8, f32},
     torch.Tensor.nonzero : {f64, i32, c128, i64, i16, c32, f16, u8, c64, bf16, b8, i8, f32},
     torch.ormqr : {f64, c64, c128, f32},
@@ -834,10 +831,7 @@
     aten.geqrf.default : {c64, c128, f64, f32},
     aten.linalg_eig.default : {c64, c128, f64, f32},
     aten.linalg_lstsq.default : {c64, c128, f64, f32},
-<<<<<<< HEAD
     aten.linalg_matrix_exp.default : {c64, bf16, f16, f32, f64, c128},
-=======
->>>>>>> d1a7da9d
     aten.masked_select.default : {c64, f16, i8, f64, c128, i64, bf16, f32, i32, b8, i16, u8},
     aten.masked_select.out : {c64, f16, i8, f64, c128, i64, bf16, f32, i32, b8, i16, u8},
     aten.nonzero.default : {c64, f16, i8, f64, c128, i64, bf16, f32, i32, c32, b8, i16, u8},
