# Owner(s): ["module: dataloader"]

import math
import sys
import errno
import os
import ctypes
import faulthandler
import torch
import gc
import time
import signal
import unittest
import itertools
import warnings
import tempfile
import torch.utils.data.datapipes as dp
from torch import multiprocessing as mp
from torch.utils.data import (
    ChainDataset,
    ConcatDataset,
    DataLoader,
    Dataset,
    IterableDataset,
    IterDataPipe,
    Subset,
    TensorDataset,
    StackDataset,
    _utils
)
from torch.utils.data._utils import MP_STATUS_CHECK_INTERVAL
from torch.utils.data.dataset import random_split
from torch.utils.data.datapipes.iter import IterableWrapper
from torch._utils import ExceptionWrapper
from torch.testing._internal.common_utils import (TestCase, run_tests, TEST_NUMPY, IS_WINDOWS, IS_JETSON,
                                                  IS_CI, NO_MULTIPROCESSING_SPAWN, skipIfRocm, slowTest,
                                                  load_tests, TEST_WITH_ASAN, TEST_WITH_TSAN, IS_SANDCASTLE,
                                                  IS_MACOS, TEST_CUDA, IS_LINUX)


try:
    import psutil
    HAS_PSUTIL = True
except ImportError:
    HAS_PSUTIL = False
    err_msg = ("psutil not found. Some critical data loader tests relying on it "
               "(e.g., TestDataLoader.test_proper_exit) will not run.")
    if IS_CI:
        raise ImportError(err_msg) from None
    else:
<<<<<<< HEAD
        warnings.warn(err_msg, stacklevel=2)
=======
        warnings.warn(err_msg, stacklevel=TO_BE_DETERMINED)
>>>>>>> fff02e67

try:
    import dill
    # XXX: By default, dill writes the Pickler dispatch table to inject its
    # own logic there. This globally affects the behavior of the standard library
    # pickler for any user who transitively depends on this module!
    # Undo this extension to avoid altering the behavior of the pickler globally.
    dill.extend(use_dill=False)
    HAS_DILL = True
except ImportError:
    HAS_DILL = False
skipIfNoDill = unittest.skipIf(not HAS_DILL, "no dill")


try:
    import numpy as np
    HAS_NUMPY = True
except ImportError:
    HAS_NUMPY = False
skipIfNoNumpy = unittest.skipIf(not HAS_NUMPY, "no NumPy")

# load_tests from torch.testing._internal.common_utils is used to automatically filter tests for
# sharding on sandcastle. This line silences flake warnings
load_tests = load_tests

if TEST_CUDA:
    torch.cuda.memory._set_allocator_settings('expandable_segments:False')

if not NO_MULTIPROCESSING_SPAWN:
    # We want to use `spawn` if able because some of our tests check that the
    # data loader terminiates gracefully. To prevent hanging in the testing
    # process, such data loaders are run in a separate subprocess.
    #
    # We also want to test the `pin_memory=True` configuration, thus `spawn` is
    # required to launch such processes and they initialize the CUDA context.
    #
    # Mixing different start method is a recipe for disaster (e.g., using a fork
    # `mp.Event` with a spawn `mp.Process` segfaults). So we set this globally
    # to avoid bugs.
    #
    # Get a multiprocessing context because some test / third party library will
    # set start_method when imported, and setting again triggers `RuntimeError`.
    mp = mp.get_context(method='spawn')


# 60s of timeout?
# Yes, in environments where physical CPU resources are shared, e.g., CI, the
# time for a inter-process communication can be highly varying.  With 15~17s of
# timeout, we have observed flakiness in some CI builds (see
# pytorch/pytorch#14501, pytorch/pytorch#16608).  We follow the CPython
# multiprocessing setup and set the timeout to 60s here:
#
# https://github.com/python/cpython/blob/e8113f51a8bdf33188ee30a1c038a298329e7bfa/Lib/test/_test_multiprocessing.py#L73
JOIN_TIMEOUT = 60.0  # seconds


supported_multiprocessing_contexts = [None] + list(torch.multiprocessing.get_all_start_methods())


@unittest.skipIf(
    TEST_WITH_TSAN,
    "Fails with TSAN with the following error: starting new threads after multi-threaded "
    "fork is not supported. Dying (set die_after_fork=0 to override)")
class TestDatasetRandomSplit(TestCase):
    def test_lengths_must_equal_dataset_size(self):
        with self.assertRaises(ValueError):
            random_split([1, 2, 3, 4], [1, 2])

    def test_splits_have_correct_size(self):
        splits = random_split([1, 2, 3, 4, 5, 6], [2, 4])
        self.assertEqual(len(splits), 2)
        self.assertEqual(len(splits[0]), 2)
        self.assertEqual(len(splits[1]), 4)

        splits = random_split([1, 2, 3, 4, 5, 6], [0.5, 0.5])
        self.assertEqual(len(splits), 2)
        self.assertEqual(len(splits[0]), 3)
        self.assertEqual(len(splits[1]), 3)

        # Odd size splits
        self.assertEqual(
            len(random_split(range(3), [0.5, 0.5], generator=torch.Generator().manual_seed(1))),
            2
        )

        # Odd sized round-robin splits
        splits = random_split(range(106), [0.1, 0.2, 0.3, 0.4],
                              generator=torch.Generator().manual_seed(1))
        self.assertEqual(len(splits[0]), 11)
        self.assertEqual(len(splits[1]), 22)
        self.assertEqual(len(splits[2]), 31)
        self.assertEqual(len(splits[3]), 42)


    def test_splits_are_mutually_exclusive(self):
        data = [5, 2, 3, 4, 1, 6]
        splits = random_split(data, [2, 4])
        all_values = []
        all_values.extend(list(splits[0]))
        all_values.extend(list(splits[1]))
        data.sort()
        all_values.sort()
        self.assertListEqual(data, all_values)

        splits = random_split(data, [0.33, 0.67])
        all_values = []
        all_values.extend(list(splits[0]))
        all_values.extend(list(splits[1]))
        data.sort()
        all_values.sort()
        self.assertListEqual(data, all_values)

        data = [1, 2, 3, 4]
        splits = random_split(data, [0.25, 0.75])
        all_values = []
        all_values.extend(list(splits[0]))
        all_values.extend(list(splits[1]))
        data.sort()
        all_values.sort()
        self.assertListEqual(data, all_values)

    def test_splits_indexing_type(self):
        r"""Indices generated by random_split
          should be of integer type
        """
        class CustomDataset:
            def __init__(self, test_object, custom_list):
                self.data = custom_list
                self.test_object = test_object

            def __getitem__(self, key):
                self.test_object.assertEqual(type(key), int)
                return self.data[key]

            def __len__(self):
                return len(self.data)

        x = [1, 2, 3, 4, 5]
        dataset = CustomDataset(self, x)
        dataset = random_split(dataset, [5])[0]
        data_loader = DataLoader(dataset)
        for batch in data_loader:
            pass

        # fractional splitting
        dataset = CustomDataset(self, x)
        dataset = random_split(dataset, [1.0])[0]
        data_loader = DataLoader(dataset)
        for batch in data_loader:
            pass

    def test_splits_reproducibility(self):
        self.assertEqual(
            [list(x) for x in random_split(range(10), [3, 7], generator=torch.Generator().manual_seed(1))],
            [[5, 6, 1], [2, 0, 8, 9, 3, 7, 4]],
        )
        self.assertEqual(
            random_split(range(100), [60, 40], generator=torch.Generator().manual_seed(42)),
            random_split(range(100), [60, 40], generator=torch.Generator().manual_seed(42)),
        )
        self.assertEqual(
            random_split(range(100), [0.5, 0.5], generator=torch.Generator().manual_seed(42)),
            random_split(range(100), [0.5, 0.5], generator=torch.Generator().manual_seed(42)),
        )
        self.assertEqual(
            random_split(range(100), [0.33, 0.33, 0.34], generator=torch.Generator().manual_seed(42)),
            random_split(range(100), [0.33, 0.33, 0.34], generator=torch.Generator().manual_seed(42)),
        )

    def test_incomplete_fractional_splits(self):
        with self.assertRaises(ValueError):
            # should raise since the sum of fractions is not 1
            random_split([1, 2, 3, 4], [0.1])

        with self.assertRaises(ValueError):
            # should raise since fraction > 1
            random_split([1, 2, 3, 4], [1.1])

    def test_splits_generator(self):
        # A random_split without a specific generator should affect the default one
        state = torch.get_rng_state()
        a = torch.rand(10)
        torch.set_rng_state(state)
        random_split(range(10), [5, 5])
        b = torch.rand(10)
        self.assertNotEqual(a, b)

        # A random_split with a specific generator should not affect the default one
        state = torch.get_rng_state()
        a = torch.rand(10)
        torch.set_rng_state(state)
        random_split(range(10), [5, 5], generator=torch.Generator().manual_seed(42))
        b = torch.rand(10)
        self.assertEqual(a, b)

    def test_slicing_of_subset_of_dataset(self):
        # Testing slicing a subset initialized with a dataset
        dataset = TensorDataset(torch.tensor([1, 2, 3, 4, 5]))
        subset_of_dataset = Subset(dataset, [0, 1, 2, 3, 4])
        self.assertEqual(subset_of_dataset[:], dataset[:])
        self.assertEqual(subset_of_dataset[1:2], dataset[1:2])
        self.assertEqual(subset_of_dataset[0:-1:2], dataset[0:-1:2])
        # Testing slicing of subset from random split
        subset1, subset2 = random_split(dataset, [3, 2])
        self.assertEqual(subset1[:], dataset[subset1.indices[:]])
        self.assertEqual(subset1[0:2], dataset[subset1.indices[0:2]])
        self.assertEqual(subset1[0:-1:2], dataset[subset1.indices[0:-1:2]])

    def test_slicing_of_subset_of_subset(self):
        # Testing slicing a subset initialized with a subset
        dataset = TensorDataset(torch.tensor([1, 2, 3, 4, 5]))
        subset_of_dataset = Subset(dataset, [0, 1, 2, 3, 4])
        subset_of_subset = Subset(subset_of_dataset, [0, 1, 2, 3, 4])
        self.assertEqual(subset_of_subset[:], dataset[:])
        self.assertEqual(subset_of_subset[0:2], dataset[0:2])
        self.assertEqual(subset_of_subset[0:-1:2], dataset[0:-1:2])
        # Testing slicing of subset of subset from random split
        subset1, subset2 = random_split(dataset, [4, 1])
        subset_of_subset1, subset_of_subset2 = random_split(subset1, [3, 1])
        idx = [subset1.indices[i] for i in subset_of_subset1.indices]
        self.assertEqual(subset_of_subset1[:], dataset[idx[:]])
        self.assertEqual(subset_of_subset1[0:2], dataset[idx[0:2]])
        self.assertEqual(subset_of_subset1[0:-1:2], dataset[idx[0:-1:2]])


class CUDACountingDataset(Dataset):
    def __init__(self, n):
        super().__init__()
        self.n = n

    def __getitem__(self, i):
        return torch.as_tensor(i, device='cuda')

    def __len__(self):
        return self.n


class CountingDataset(Dataset):
    def __init__(self, n):
        super().__init__()
        self.n = n

    def __getitem__(self, i):
        return i

    def __len__(self):
        return self.n


class CountingIterableDataset(IterableDataset):
    def __init__(self, n):
        super().__init__()
        self.n = n

    def __iter__(self):
        return iter(range(self.n))

    def __len__(self):
        return self.n


@unittest.skipIf(
    TEST_WITH_TSAN,
    "Fails with TSAN with the following error: starting new threads after multi-threaded "
    "fork is not supported. Dying (set die_after_fork=0 to override)")
class TestTensorDataset(TestCase):

    def test_len(self):
        source = TensorDataset(torch.randn(15, 10, 2, 3, 4, 5), torch.randperm(15))
        self.assertEqual(len(source), 15)

    def test_getitem(self):
        t = torch.randn(15, 10, 2, 3, 4, 5)
        l = torch.randn(15, 10)
        source = TensorDataset(t, l)
        for i in range(15):
            self.assertEqual(t[i], source[i][0])
            self.assertEqual(l[i], source[i][1])

    def test_getitem_1d(self):
        t = torch.randn(15)
        l = torch.randn(15)
        source = TensorDataset(t, l)
        for i in range(15):
            self.assertEqual(t[i], source[i][0])
            self.assertEqual(l[i], source[i][1])

    def test_single_tensor(self):
        t = torch.randn(5, 10)
        source = TensorDataset(t)
        self.assertEqual(len(source), 5)
        for i in range(5):
            self.assertEqual(t[i], source[i][0])

    def test_many_tensors(self):
        t0 = torch.randn(5, 10, 2, 3, 4, 5)
        t1 = torch.randn(5, 10)
        t2 = torch.randn(5, 10, 2, 5)
        t3 = torch.randn(5, 10, 3, 7)
        source = TensorDataset(t0, t1, t2, t3)
        self.assertEqual(len(source), 5)
        for i in range(5):
            self.assertEqual(t0[i], source[i][0])
            self.assertEqual(t1[i], source[i][1])
            self.assertEqual(t2[i], source[i][2])
            self.assertEqual(t3[i], source[i][3])


@unittest.skipIf(
    TEST_WITH_TSAN,
    "Fails with TSAN with the following error: starting new threads after multi-threaded "
    "fork is not supported. Dying (set die_after_fork=0 to override)")
class TestStackDataset(TestCase):

    def test_empty(self):
        with self.assertRaisesRegex(ValueError, "At least one dataset should be passed"):
            StackDataset()

    def test_mixed(self):
        with self.assertRaisesRegex(ValueError, "Supported either"):
            StackDataset(TensorDataset(torch.randn(15, 10)), a=TensorDataset(torch.randn(10, 15)))

    def test_size_mismatch(self):
        with self.assertRaisesRegex(ValueError, "Size mismatch between datasets"):
            StackDataset(TensorDataset(torch.randn(15, 10)), TensorDataset(torch.randn(10, 15)))
        with self.assertRaisesRegex(ValueError, "Size mismatch between datasets"):
            StackDataset(a=TensorDataset(torch.randn(15, 10)), b=TensorDataset(torch.randn(10, 15)))

    def test_len(self):
        source = StackDataset(TensorDataset(torch.randn(15, 10)), TensorDataset(torch.randn(15)))
        self.assertEqual(len(source), 15)
        source = StackDataset(TensorDataset(torch.randn(15, 10)))
        self.assertEqual(len(source), 15)
        source = StackDataset(a=TensorDataset(torch.randn(15, 10)), b=TensorDataset(torch.randn(15)))
        self.assertEqual(len(source), 15)
        source = StackDataset(a=TensorDataset(torch.randn(15, 10)))
        self.assertEqual(len(source), 15)

    def test_single(self):
        t = TensorDataset(torch.randn(15, 10))
        source = StackDataset(t)
        for i in range(15):
            self.assertEqual(t[i], source[i][0])
        source = StackDataset(a=t)
        for i in range(15):
            self.assertEqual(t[i], source[i]['a'])

    def test_getitem(self):
        t = TensorDataset(torch.randn(15, 10))
        l = TensorDataset(torch.randn(15, 5, 4))
        source = StackDataset(t, l)
        for i in range(15):
            self.assertEqual(t[i], source[i][0])
            self.assertEqual(l[i], source[i][1])
        source = StackDataset(a=t, b=l)
        for i in range(15):
            self.assertEqual(t[i], source[i]['a'])
            self.assertEqual(l[i], source[i]['b'])


@unittest.skipIf(
    TEST_WITH_TSAN,
    "Fails with TSAN with the following error: starting new threads after multi-threaded "
    "fork is not supported. Dying (set die_after_fork=0 to override)")
class TestConcatDataset(TestCase):

    def test_concat_two_singletons(self):
        result = ConcatDataset([[0], [1]])
        self.assertEqual(2, len(result))
        self.assertEqual(0, result[0])
        self.assertEqual(1, result[1])

    def test_concat_two_non_singletons(self):
        result = ConcatDataset([[0, 1, 2, 3, 4],
                                [5, 6, 7, 8, 9]])
        self.assertEqual(10, len(result))
        self.assertEqual(0, result[0])
        self.assertEqual(5, result[5])

    def test_concat_two_non_singletons_with_empty(self):
        # Adding an empty dataset somewhere is correctly handled
        result = ConcatDataset([[0, 1, 2, 3, 4],
                                [],
                                [5, 6, 7, 8, 9]])
        self.assertEqual(10, len(result))
        self.assertEqual(0, result[0])
        self.assertEqual(5, result[5])

    def test_concat_raises_index_error(self):
        result = ConcatDataset([[0, 1, 2, 3, 4],
                                [5, 6, 7, 8, 9]])
        with self.assertRaises(IndexError):
            # this one goes to 11
            result[11]

    def test_add_dataset(self):
        d1 = TensorDataset(torch.rand(7, 3, 28, 28), torch.rand(7))
        d2 = TensorDataset(torch.rand(7, 3, 28, 28), torch.rand(7))
        d3 = TensorDataset(torch.rand(7, 3, 28, 28), torch.rand(7))
        result = d1 + d2 + d3
        self.assertEqual(21, len(result))
        self.assertEqual(0, (d1[0][0] - result[0][0]).abs().sum())
        self.assertEqual(0, (d2[0][0] - result[7][0]).abs().sum())
        self.assertEqual(0, (d3[0][0] - result[14][0]).abs().sum())

    def test_iterable_dataset_err(self):
        d1 = TensorDataset(torch.rand(7, 3, 28, 28), torch.rand(7))
        it1 = CountingIterableDataset(5)
        it2 = CountingIterableDataset(10)

        with self.assertRaisesRegex(AssertionError, "does not support IterableDataset"):
            ConcatDataset([d1, it2, it1])

        with self.assertRaisesRegex(AssertionError, "does not support IterableDataset"):
            ConcatDataset([it2])

        with self.assertRaisesRegex(AssertionError, "does not support IterableDataset"):
            ConcatDataset([it1, d1])


# takes in dummy var so this can also be used as a `worker_init_fn`
def set_faulthander_if_available(_=None):
    faulthandler.enable(sys.__stderr__)
    if not IS_WINDOWS:
        # windows does not have faulthandler.register
        # chain=False prevents the default behavior of killing the process
        faulthandler.register(signal.SIGUSR1, file=sys.__stderr__, chain=False)


set_faulthander_if_available()

# Process `pid` must have called `set_faulthander_if_available`
def print_traces_of_all_threads(pid):
    if not IS_WINDOWS:
        # use the custom signal if available
        os.kill(pid, signal.SIGUSR1)
    else:
        # otherwise we can still use the handler given by faulthandler.enable()
        # at the cost of killing the process.
        os.kill(pid, signal.SIGSEGV)

    # wait in parent process to give subprocess some time to print
    time.sleep(5)


# The following `ErrorTrackingProcess` stores the first encountered exception in
# its `.exception` attribute.
# Inspired by https://stackoverflow.com/a/33599967
class ErrorTrackingProcess(mp.Process):

    # Why no *args?
    #   py2 doesn't support def fn(x, *args, key=val, **kwargs)
    # Setting disable_stderr=True may generate a lot of unrelated error outputs
    # but could be helpful for debugging.
    def __init__(self, disable_stderr=True, **kwargs):
        super().__init__(**kwargs)
        self._pconn, self._cconn = mp.Pipe()
        self._exception = None
        self.disable_stderr = disable_stderr

    def run(self):
        set_faulthander_if_available()
        if self.disable_stderr:
            # Disable polluting stderr with errors that are supposed to happen.
            with open(os.devnull, 'w') as devnull:
                os.dup2(devnull.fileno(), sys.stderr.fileno())
        try:
            super().run()
            self._cconn.send(None)
        except Exception:
            self._cconn.send(ExceptionWrapper(sys.exc_info()))
            raise

    def print_traces_of_all_threads(self):
        assert self.is_alive(), "can only use print_traces_of_all_threads if the process is alive"
        assert not self.disable_stderr, "do not disable stderr if you use print_traces_of_all_threads"
        # On platforms without `SIGUSR1`, `set_faulthander_if_available` sets
        # `faulthandler.enable()`, and `print_traces_of_all_threads` may kill
        # the process. So let's poll the exception first
        _ = self.exception
        print_traces_of_all_threads(self.pid)

    @property
    def exception(self):
        if self._pconn.poll():
            self._exception = self._pconn.recv()
        if self._exception is None:
            return None
        else:
            return self._exception.exc_type(self._exception.exc_msg)

    # ESRCH means that os.kill can't finds alive proc
    def send_signal(self, signum, ignore_ESRCH=False):
        try:
            os.kill(self.pid, signum)
        except OSError as e:
            if not ignore_ESRCH or e.errno != errno.ESRCH:
                raise


class ErrorDataset(Dataset):

    def __init__(self, size):
        self.size = size

    def __len__(self):
        return self.size


class SegfaultDataset(Dataset):

    def __init__(self, size):
        self.size = size

    def __getitem__(self, idx):
        return ctypes.string_at(0)

    def __len__(self):
        return self.size


class SleepDataset(Dataset):

    def __init__(self, size, sleep_sec):
        self.size = size
        self.sleep_sec = sleep_sec
        self.sleeped = False

    def __getitem__(self, idx):
        if not self.sleeped:
            time.sleep(self.sleep_sec)
            self.sleeped = True
        return idx

    def __len__(self):
        return self.size


class SeedDataset(Dataset):

    def __init__(self, size):
        self.size = size

    def __getitem__(self, idx):
        return torch.initial_seed()

    def __len__(self):
        return self.size


class WorkerSpecificIterableDataset(IterableDataset):
    def __init__(self, sizes_for_all_workers):
        self.sizes_for_all_workers = sizes_for_all_workers

    def __iter__(self):
        worker_info = torch.utils.data.get_worker_info()
        assert worker_info is not None
        return iter(range(self.sizes_for_all_workers[worker_info.id]))

    def __len__(self):
        return sum(self.sizes_for_all_workers)


# Inspired by https://stackoverflow.com/a/26703365
# If all workers will call `sync_once`, they will be blocked until all workers
# reach the call (i.e., acting like a barrier).
# This can be used to ensure that each worker at least processes one data.
class SynchronizedDataset(Dataset):

    def __init__(self, size, batch_size, num_workers):
        assert size >= num_workers * batch_size
        self.count = mp.Value('i', 0, lock=True)
        self.barrier = mp.Semaphore(0)
        self.num_workers = num_workers
        self.size = size

    def sync_once(self):
        with self.count.get_lock():
            self.count.value += 1
            if self.count.value == self.num_workers:
                self.barrier.release()
        self.barrier.acquire()
        self.barrier.release()

    def __getitem__(self, idx):
        raise NotImplementedError

    def __len__(self):
        return self.size


class EmptyTensorDataset(torch.utils.data.Dataset):
    def __init__(self, len):
        self.len = len

    def __len__(self):
        return self.len

    def __getitem__(self, any):
        return torch.empty(0)


class SynchronizedSeedDataset(SynchronizedDataset):
    def __getitem__(self, idx):
        self.sync_once()
        return torch.initial_seed()


def _test_timeout(persistent_workers):
    dataset = SleepDataset(10, 3)
    dataloader = DataLoader(dataset, batch_size=2, num_workers=2, timeout=1,
                            persistent_workers=persistent_workers)
    _ = next(iter(dataloader))


def _test_timeout_pin_memory(persistent_workers):
    dataset = SleepDataset(10, 3)
    dataloader = DataLoader(dataset, batch_size=2, num_workers=2, timeout=1, pin_memory=True,
                            persistent_workers=persistent_workers)
    _ = next(iter(dataloader))


def _test_large_sampler_indices(persistent_workers):
    # See
    #   test_large_sampler_indices
    #   https://github.com/pytorch/pytorch/issues/48666

    dataloader = torch.utils.data.DataLoader(
        EmptyTensorDataset(10000000),
        batch_size=40960,
        persistent_workers=persistent_workers,
        num_workers=1)

    it = iter(dataloader)

    for x in it:
        assert x.numel() == 0
        raise RuntimeError('My Error')


def disable_stderr(worker_id):
    r"""
    Avoids printing "ERROR: Unexpected segmentation fault encountered in worker."
    from workers. Since worker signal handler prints with low-level write(),
    this has to be done on OS level via dup.

    This is used as worker_init_fn for test_segfault.
    """
    sys.stderr.flush()  # flush library buffers that dup2 knows nothing about
    # Can't use a with-block because otherwise the fd will be closed when this
    # function ends.
    with open(os.devnull, 'w') as devnull:
        os.dup2(devnull.fileno(), sys.stderr.fileno())


def _test_segfault():
    dataset = SegfaultDataset(10)
    dataloader = DataLoader(dataset, batch_size=2, num_workers=2, worker_init_fn=disable_stderr)
    _ = next(iter(dataloader))


def _test_no_segfault():
    dataset = [1, 2, 3]
    num_threads = torch.get_num_threads()
    if num_threads < 4:
        torch.set_num_threads(4)
    else:
        torch.set_num_threads(num_threads)
    mp_ctx = torch.multiprocessing.get_context(method='fork')
    dataloader = DataLoader(dataset, num_workers=1, worker_init_fn=disable_stderr,
                            multiprocessing_context=mp_ctx)
    _ = next(iter(dataloader))


class TestProperExitDataset(Dataset):
    def __init__(self, size, error_event):
        self.size = size
        self.error_event = error_event

    def __len__(self):
        return self.size

    def __getitem__(self, idx):
        worker_info = torch.utils.data.get_worker_info()
        if self.error_event is not None and self.error_event.is_set() and \
                worker_info.id == worker_info.num_workers - 1:
            # only error in the last worker
            raise RuntimeError('Worker error')
        return torch.tensor([idx])


class TestProperExitIterableDataset(IterableDataset):
    def __init__(self, size, error_event):
        self.error_event = error_event
        self.size = size
        self.remaining = size

    def __len__(self):
        return self.size

    def __iter__(self):
        return self

    def __next__(self):
        worker_info = torch.utils.data.get_worker_info()
        if self.error_event is not None and self.error_event.is_set() and \
                worker_info.id == worker_info.num_workers - 1:
            # only error in the last worker
            raise RuntimeError('Worker error')
        self.remaining -= 1
        if self.remaining < 0:
            raise StopIteration
        return torch.tensor(-1000)


# See TestDataLoader.test_proper_exit for usage
def _test_proper_exit(is_iterable_dataset, use_workers, pin_memory, exit_method,
                      hold_iter_reference, loader_setup_event, tester_setup_event,
                      persistent_workers):
    num_workers = 2 if use_workers else 0

    if exit_method == 'worker_error' or exit_method == 'worker_kill':
        assert use_workers is True

    if exit_method == 'worker_error':
        worker_error_event = mp.Event()
    else:
        worker_error_event = None

    if is_iterable_dataset:
        ds = TestProperExitIterableDataset(7, worker_error_event)
    else:
        ds = TestProperExitDataset(12, worker_error_event)

    loader = DataLoader(ds, batch_size=1, shuffle=False,
                        num_workers=num_workers, pin_memory=pin_memory,
                        worker_init_fn=set_faulthander_if_available,
                        persistent_workers=persistent_workers)

    error_it = 2

    if use_workers:
        # 2 is the magical per-worker prefetch number...
        # FIXME: change this after the number becomes configurable.
        if is_iterable_dataset:
            assert len(ds) * num_workers > (error_it + 2 + 1)
        else:
            assert len(loader) > (error_it + 2 + 1) * num_workers
    else:
        if is_iterable_dataset:
            assert len(ds) > error_it + 1
        else:
            assert len(loader) > error_it + 1

    it = iter(loader)
    if use_workers:
        workers = it._workers

    def kill_pid(pid):
        psutil_p = psutil.Process(pid)
        psutil_p.kill()
        psutil_p.wait(JOIN_TIMEOUT)
        assert not psutil_p.is_running()

    for i, _ in enumerate(it):
        if i == 0:
            if not hold_iter_reference:
                del it
                del loader
            loader_setup_event.set()
            tester_setup_event.wait()
            # ensure that the workers are still alive
            if use_workers:
                for w in workers:
                    assert w.is_alive()
            if worker_error_event is not None:
                worker_error_event.set()

        if i == error_it:
            if exit_method == 'loader_error':
                raise RuntimeError('Loader error')
            elif exit_method == 'loader_kill':
                kill_pid(os.getpid())
            elif exit_method == 'worker_kill':
                kill_pid(workers[-1].pid)  # kill last worker

    if not hold_iter_reference:
        # Tries to trigger the __del__ clean-up rather than the automatic
        # exiting of daemonic children. Technically it should be automatically
        # triggered, but I don't want to rely on the implementation detail of
        # Python gc.
        gc.collect()


class TestWorkerInfoDataset(SynchronizedDataset):
    def __getitem__(self, idx):
        self.sync_once()
        return torch.tensor(self.value)


# Should be used as worker_init_fn with TestWorkerInfoDataset.
# See _test_get_worker_info below for usage.
def _test_worker_info_init_fn(worker_id):
    worker_info = torch.utils.data.get_worker_info()
    assert worker_id == worker_info.id, "worker_init_fn and worker_info should have consistent id"
    assert worker_id < worker_info.num_workers, "worker_init_fn and worker_info should have valid id"
    assert worker_info.seed == torch.initial_seed(), "worker_init_fn and worker_info should have consistent seed"
    dataset = worker_info.dataset
    assert isinstance(dataset, TestWorkerInfoDataset), "worker_info should have correct dataset copy"
    assert not hasattr(dataset, 'value'), "worker_info should have correct dataset copy"
    # test that WorkerInfo attributes are read-only
    try:
        worker_info.id = 3999
    except RuntimeError as e:
        assert str(e) == "Cannot assign attributes to WorkerInfo objects"
    try:
        worker_info.a = 3
    except RuntimeError as e:
        assert str(e) == "Cannot assign attributes to WorkerInfo objects"
    for k in ['id', 'num_workers', 'seed', 'dataset']:
        assert f"{k}=" in repr(worker_info)
    dataset.value = [worker_id, os.getpid()]


def _test_get_worker_info():
    # get_worker_info returns None in main proc
    assert torch.utils.data.get_worker_info() is None
    num_workers = 2
    batch_size = 2
    dataset = TestWorkerInfoDataset(6, batch_size, num_workers)
    dataloader = DataLoader(dataset, batch_size=batch_size,
                            num_workers=num_workers,
                            worker_init_fn=_test_worker_info_init_fn)
    it = iter(dataloader)
    data = []
    for d in it:
        data.append(d)
    worker_pids = [w.pid for w in it._workers]
    data = torch.cat(data, 0)
    for d in data:
        # each `d` is a [worker_id, worker_pid] pair, which is set in
        # _test_worker_info_init_fn
        assert d[1] == worker_pids[d[0]]
    # get_worker_info returns None in main proc after data loading
    assert torch.utils.data.get_worker_info() is None
    # main proc dataset was never assigned this attribute
    assert not hasattr(dataset, 'value')
    try:
        _ = dataset[0]
    except AttributeError:
        return
    raise RuntimeError('Expected AttributeError')


# test custom init function
def init_fn(worker_id):
    torch.manual_seed(12345)


# used with test_error_in_init
class ErrorIterableDataset(IterableDataset):
    def __iter__(self):
        raise RuntimeError("Error in __iter__")


# used with test_error_in_init
def error_worker_init_fn(_):
    raise RuntimeError("Error in worker_init_fn")


class BulkLoadingDataset(Dataset):
    def __init__(self, length):
        self.length = length

    def __getitem__(self, indices):
        assert isinstance(indices, (list, tuple))
        return torch.as_tensor(indices)

    def __len__(self):
        return self.length


class BulkLoadingSampler(torch.utils.data.Sampler):
    def __init__(self, dataset, batch_size):
        self.dataset = dataset
        self.batch_size = batch_size

    def __iter__(self):
        for x in torch.randperm(len(self.dataset)).split(self.batch_size):
            yield x.tolist()

    def __len__(self):
        return int(math.ceil(len(self.dataset) / float(self.batch_size)))


class TestMultiEpochDataset(IterableDataset):
    def __init__(self, length):
        self.length = length

    def __iter__(self):
        worker_info = torch.utils.data.get_worker_info()
        assert worker_info is not None
        worker_id = worker_info.id
        for idx in range(self.length // worker_info.num_workers):
            yield worker_id

    def __len__(self):
        return self.length


class CustomList(list):
    pass


class CustomDict(dict):
    pass


def row_processor(row):
    return np.add(row, 1)


def filter_len(row):
    return len(row) == 4


@unittest.skipIf(
    TEST_WITH_TSAN,
    "Fails with TSAN with the following error: starting new threads after multi-threaded "
    "fork is not supported. Dying (set die_after_fork=0 to override)")
@unittest.skipIf(
    TEST_WITH_ASAN,
    "DataLoader tests hang in ASAN, see: https://github.com/pytorch/pytorch/issues/66223")
class TestDataLoader(TestCase):

    def setUp(self):
        super().setUp()
        self.data = torch.randn(100, 2, 3, 5)
        self.labels = torch.randperm(50).repeat(2)
        self.dataset = TensorDataset(self.data, self.labels)
        self.persistent_workers = False

    def _get_data_loader(self, dataset, **kwargs):
        persistent_workers = kwargs.get('persistent_workers', self.persistent_workers)
        if persistent_workers and kwargs.get('num_workers', 0) == 0:
            persistent_workers = False
        kwargs['persistent_workers'] = persistent_workers
        return DataLoader(dataset, **kwargs)

    def _test_sequential(self, loader):
        batch_size = loader.batch_size
        if batch_size is None:
            for idx, (sample, target) in enumerate(loader):
                self.assertEqual(sample, self.data[idx])
                self.assertEqual(target, self.labels[idx])
            self.assertEqual(idx, len(self.dataset) - 1)
        else:
            for i, (sample, target) in enumerate(loader):
                idx = i * batch_size
                self.assertEqual(sample, self.data[idx:idx + batch_size])
                self.assertEqual(target, self.labels[idx:idx + batch_size])
            self.assertEqual(i, math.floor((len(self.dataset) - 1) / batch_size))

    def _test_shuffle(self, loader):
        found_data = {i: 0 for i in range(self.data.size(0))}
        found_labels = {i: 0 for i in range(self.labels.size(0))}
        batch_size = loader.batch_size
        if batch_size is None:
            for i, (batch_samples, batch_targets) in enumerate(loader):
                sample, target = (batch_samples, batch_targets)
                for data_point_idx, data_point in enumerate(self.data):
                    if data_point.eq(sample).all():
                        self.assertFalse(found_data[data_point_idx])
                        found_data[data_point_idx] += 1
                        break
                self.assertEqual(target, self.labels[data_point_idx])
                found_labels[data_point_idx] += 1
                self.assertEqual(sum(found_data.values()), (i + 1))
                self.assertEqual(sum(found_labels.values()), (i + 1))
            self.assertEqual(i, (len(self.dataset) - 1))
        else:
            for i, (batch_samples, batch_targets) in enumerate(loader):
                for sample, target in zip(batch_samples, batch_targets):
                    for data_point_idx, data_point in enumerate(self.data):
                        if data_point.eq(sample).all():
                            self.assertFalse(found_data[data_point_idx])
                            found_data[data_point_idx] += 1
                            break
                    self.assertEqual(target, self.labels[data_point_idx])
                    found_labels[data_point_idx] += 1
                self.assertEqual(sum(found_data.values()), (i + 1) * batch_size)
                self.assertEqual(sum(found_labels.values()), (i + 1) * batch_size)
            self.assertEqual(i, math.floor((len(self.dataset) - 1) / batch_size))

    def _test_error(self, loader):
        it = iter(loader)
        errors = 0
        while True:
            try:
                next(it)
            except NotImplementedError:
                errors += 1
            except StopIteration:
                self.assertEqual(errors,
                                 math.ceil(float(len(loader.dataset)) / loader.batch_size))
                return

    def test_error_in_init(self):
        for num_workers in [0, 2]:
            loader = self._get_data_loader(ErrorIterableDataset(), num_workers=num_workers)
            with self.assertRaisesRegex(RuntimeError, 'Error in __iter__'):
                list(iter(loader))

        loader = self._get_data_loader(self.dataset, num_workers=2, worker_init_fn=error_worker_init_fn)
        with self.assertRaisesRegex(RuntimeError, 'Error in worker_init_fn'):
            list(iter(loader))

    def test_typing(self):
        from typing import List
        # Make sure there is no TypeError

        class SomeDatasetClass(Dataset[List[torch.Tensor]]):
            pass

        def _create_dataloader(is_train: bool) -> DataLoader[List[torch.Tensor]]:
            pass

    @unittest.skipIf(IS_SANDCASTLE, "subprocess doesn't work in FB internal CI")
    @unittest.skipIf(IS_WINDOWS, "No 'resource' module on Windows")
    def test_fd_limit_exceeded(self):
        # See NOTE [ DataLoader on Linux and open files limit ]
        import subprocess
        subprocess.check_output([sys.executable, '-c', """\
import torch
import resource
from torch.utils.data import DataLoader, IterableDataset

class RandomDataset(IterableDataset):
    def __init__(self, len, size):
        super(RandomDataset).__init__()
        self.len = len
        self.size = size

    def __iter__(self):
        return self

    def __next__(self):
        if self.len <= 0:
            raise StopIteration
        self.len -= 1
        return torch.randn(self.size)

try:
    keep_fds_alive = []
    resource.setrlimit(resource.RLIMIT_NOFILE, (100, 100))
    for random_t in DataLoader(RandomDataset(200, (2,2)), multiprocessing_context="fork",
                               num_workers=1):
      random_t.max(dim=0)
      keep_fds_alive.append(random_t)
except RuntimeError as e:
    assert "ulimit -n" in str(e)
    assert "set_sharing_strategy" in str(e)
"""])

    def test_invalid_assign_after_init(self):
        dl = self._get_data_loader(self.dataset)
        for attr in ('batch_size', 'sampler', 'batch_sampler', 'drop_last', 'dataset'):
            def fn():
                setattr(dl, attr, {})

            self.assertRaises(ValueError, fn)

    def test_sequential_nonbatch(self):
        self._test_sequential(self._get_data_loader(self.dataset, batch_size=None))

    def test_sequential_batch(self):
        self._test_sequential(self._get_data_loader(self.dataset))
        self._test_sequential(self._get_data_loader(self.dataset, batch_size=2))

    def test_bulk_loading_nobatch(self):
        n = 35
        bs = 4
        ds = BulkLoadingDataset(n)
        sampler = BulkLoadingSampler(ds, batch_size=4)

        for num_workers in [0, 4]:
            dl = self._get_data_loader(ds, num_workers=num_workers, batch_size=None, sampler=sampler, pin_memory=TEST_CUDA)
            self.assertFalse(dl._auto_collation)
            samples = list(dl)
            self.assertEqual(samples[0].is_pinned(), TEST_CUDA)
            self.assertEqual(set(torch.cat(samples, 0).tolist()), set(range(n)))

    def test_growing_dataset(self):
        dataset = [torch.ones(4) for _ in range(4)]
        dataloader_seq = self._get_data_loader(dataset, shuffle=False)
        dataloader_shuffle = self._get_data_loader(dataset, shuffle=True)
        dataset.append(torch.ones(4))
        self.assertEqual(len(dataloader_seq), 5)
        self.assertEqual(len(dataloader_shuffle), 5)

    @unittest.skipIf(not TEST_CUDA, "CUDA unavailable")
    def test_sequential_pin_memory(self):
        loader = self._get_data_loader(self.dataset, batch_size=2, pin_memory=True)
        for input, target in loader:
            self.assertTrue(input.is_pinned())
            self.assertTrue(target.is_pinned())

    @unittest.skipIf(IS_JETSON, "Not working on Jetson")
    def test_multiple_dataloaders(self):
        for multiprocessing_context in supported_multiprocessing_contexts:
            loader1_it = iter(self._get_data_loader(self.dataset, num_workers=1))
            loader2_it = iter(self._get_data_loader(self.dataset, num_workers=2, multiprocessing_context=multiprocessing_context))
            next(loader1_it)
            next(loader1_it)
            next(loader2_it)
            next(loader2_it)
            next(loader1_it)
            next(loader2_it)
            del loader1_it
            del loader2_it

    def test_segfault(self):
        p = ErrorTrackingProcess(target=_test_segfault)
        p.start()
        p.join(JOIN_TIMEOUT)
        try:
            self.assertFalse(p.is_alive())
            self.assertNotEqual(p.exitcode, 0)
            if IS_WINDOWS:
                self.assertIsInstance(p.exception, OSError)
                self.assertRegex(str(p.exception), r'access violation reading ')
            else:
                self.assertIsInstance(p.exception, RuntimeError)
                self.assertRegex(str(p.exception), r'DataLoader worker \(pid \d+\) is killed by signal: ')
        finally:
            p.terminate()

    # Tests if the child process forked by the DataLoader segfaults due to having more than 3 threads
    # in the parent process after at least one set_num_threads invocation in the parent process.
    # After forking, set_num_threads(1) in the child process entails handling some inherited data-structures
    # of the Caffe2 thread-pool of the parent process, culminating in a segfault.
    # Reference: https://github.com/pytorch/pytorch/issues/54752
    @unittest.skipIf(IS_WINDOWS, "Needs fork")
    def test_no_segfault(self):
        p = ErrorTrackingProcess(target=_test_no_segfault)
        p.start()
        p.join(JOIN_TIMEOUT)
        try:
            self.assertFalse(p.is_alive())
            if p.exception:
                self.assertIsInstance(p.exception, RuntimeError)
                self.assertRegex(str(p.exception), r'DataLoader worker \(pid \d+\) is killed by signal: ')
                self.fail("Segfault occurred in worker process after fork")
        finally:
            p.terminate()

    def test_timeout(self):
        if TEST_CUDA and not NO_MULTIPROCESSING_SPAWN:
            # This test runs in a subprocess, which can only initialize CUDA with spawn.
            # _test_timeout_pin_memory with pin_memory=True initializes CUDA when the iterator is
            # constructed.
            targets = (_test_timeout, _test_timeout_pin_memory)
        else:
            targets = (_test_timeout,)
        for target in targets:
            p = ErrorTrackingProcess(target=target, args=(self.persistent_workers,))
            p.start()
            p.join(JOIN_TIMEOUT)
            try:
                self.assertFalse(p.is_alive())
                self.assertNotEqual(p.exitcode, 0)
                self.assertIsInstance(p.exception, RuntimeError)
                self.assertRegex(str(p.exception), r'DataLoader timed out after \d+ seconds')
            finally:
                p.terminate()

    def test_large_sampler_indices(self):
        # Test that the data loader cleanly exit when the process errors
        #   1. having an reference to the iterator
        #   2. using a sampler that yields big elements s.t. _index_queues putters block
        #
        # More context: https://github.com/pytorch/pytorch/issues/48666

        p = ErrorTrackingProcess(target=_test_large_sampler_indices, args=(self.persistent_workers,))
        p.start()
        p.join(JOIN_TIMEOUT)
        try:
            self.assertFalse(p.is_alive())
            self.assertNotEqual(p.exitcode, 0)
            self.assertIsInstance(p.exception, RuntimeError)
            self.assertRegex(str(p.exception), r'My Error')
        finally:
            p.terminate()

    def test_invalid_ctor_args_combinations(self):
        # general
        with self.assertRaisesRegex(ValueError, "num_workers option should be non-negative"):
            self._get_data_loader(self.dataset, num_workers=-1)
        with self.assertRaisesRegex(ValueError, "timeout option should be non-negative"):
            self._get_data_loader(self.dataset, timeout=-1)

        # disable auto-batching
        with self.assertRaisesRegex(ValueError,
                                    "batch_size=None option disables auto-batching and is mutually exclusive"):
            self._get_data_loader(self.dataset, batch_size=None, drop_last=True)

        valid_ctx = list(torch.multiprocessing.get_all_start_methods())[-1]
        with self.assertRaisesRegex(ValueError, r"multi-process loading \(num_workers > 0\), but got"):
            self._get_data_loader(self.dataset, num_workers=0, multiprocessing_context=valid_ctx)
        with self.assertRaisesRegex(ValueError, "should specify a valid start method in"):
            self._get_data_loader(self.dataset, num_workers=1, multiprocessing_context='bad')
        with self.assertRaisesRegex(TypeError, "multiprocessing_context option should be a valid context "):
            self._get_data_loader(self.dataset, num_workers=1, multiprocessing_context=object())

        # map-style
        sampler = torch.utils.data.SequentialSampler(self.dataset)
        batch_sampler = torch.utils.data.BatchSampler(sampler, 3, False)
        with self.assertRaisesRegex(ValueError, "sampler option is mutually exclusive with shuffle"):
            self._get_data_loader(self.dataset, batch_size=11, sampler=sampler, shuffle=True)
        with self.assertRaisesRegex(ValueError, "sampler option is mutually exclusive with shuffle"):
            self._get_data_loader(self.dataset, batch_sampler=batch_sampler, sampler=sampler, shuffle=True)
        with self.assertRaisesRegex(ValueError, "sampler option is mutually exclusive with shuffle"):
            self._get_data_loader(self.dataset, batch_sampler=batch_sampler, sampler=sampler, shuffle=3)
        with self.assertRaisesRegex(ValueError, "batch_sampler option is mutually exclusive with"):
            self._get_data_loader(self.dataset, batch_size=11, batch_sampler=batch_sampler)
        with self.assertRaisesRegex(ValueError, "batch_sampler option is mutually exclusive with"):
            self._get_data_loader(self.dataset, shuffle=True, batch_sampler=batch_sampler)
        with self.assertRaisesRegex(ValueError, "batch_sampler option is mutually exclusive with"):
            self._get_data_loader(self.dataset, drop_last=True, batch_sampler=batch_sampler)
        with self.assertRaisesRegex(ValueError, "batch_sampler option is mutually exclusive with"):
            self._get_data_loader(self.dataset, drop_last=3, batch_sampler=batch_sampler)

        # iterable-style
        dataset = CountingIterableDataset(20)
        with self.assertRaisesRegex(ValueError, "DataLoader with IterableDataset: expected unspecified shuffle"):
            self._get_data_loader(dataset, shuffle=True)
        with self.assertRaisesRegex(ValueError, "DataLoader with IterableDataset: expected unspecified shuffle"):
            self._get_data_loader(dataset, shuffle=3)
        with self.assertRaisesRegex(ValueError, "DataLoader with IterableDataset: expected unspecified sampler"):
            self._get_data_loader(dataset, sampler=torch.utils.data.SequentialSampler(dataset))
        with self.assertRaisesRegex(ValueError, "DataLoader with IterableDataset: expected unspecified sampler"):
            self._get_data_loader(dataset, sampler=3)
        with self.assertRaisesRegex(ValueError, "DataLoader with IterableDataset: expected unspecified batch_sampler"):
            self._get_data_loader(dataset, batch_sampler=torch.utils.data.BatchSampler(
                torch.utils.data.SequentialSampler(dataset), 3, False))
        with self.assertRaisesRegex(ValueError, "DataLoader with IterableDataset: expected unspecified batch_sampler"):
            self._get_data_loader(dataset, batch_sampler=3)

    def test_builtin_collection_conversion(self):
        for coll_ty in (list, tuple):
            for num_workers in (0, 1):
                # map-style dataset
                dataset = CountingDataset(20)
                # no auto-batching
                fetched = coll_ty(self._get_data_loader(dataset, batch_size=None, num_workers=num_workers))
                self.assertEqual(fetched, coll_ty(range(20)))
                # auto-batching
                fetched = coll_ty(self._get_data_loader(dataset, batch_size=2, num_workers=num_workers))
                self.assertEqual(fetched, coll_ty(torch.tensor([i, i + 1]) for i in range(0, 20, 2)))

                # iterable-style dataset
                dataset = CountingIterableDataset(20)
                # no auto-batching
                fetched = coll_ty(self._get_data_loader(dataset, batch_size=None, num_workers=num_workers))
                self.assertEqual(fetched, coll_ty(range(20)))
                # auto-batching
                # this IterableDataset isn't configured for each worker, so for
                # the equality test below to be valid, we cannot have more than 1 workers.
                assert num_workers in [0, 1], "invalid test"
                fetched = coll_ty(self._get_data_loader(dataset, batch_size=2, num_workers=num_workers))
                self.assertEqual(fetched, coll_ty(torch.tensor([i, i + 1]) for i in range(0, 20, 2)))

    def test_iterable_style_dataset(self):
        # [no auto-batching] single process loading
        dataset = CountingIterableDataset(20)
        dataloader = self._get_data_loader(dataset, batch_size=None)
        fetched = list(dataloader)
        self.assertEqual(len(fetched), 20)
        for i, d in enumerate(fetched):
            # non-batched should not convert ints into tensors
            self.assertIsInstance(d, int)
            self.assertEqual(d, i)
        # DataLoader should match len of the iterable-style dataset (if implemented)
        self.assertEqual(len(dataloader), len(dataset))

        # [no auto-batching] multiprocessing loading
        num_workers = 3
        sizes_for_all_workers = [0, 4, 20]
        expected = sorted(sum((list(range(s)) for s in sizes_for_all_workers), []))
        assert len(sizes_for_all_workers) == num_workers, 'invalid test case'
        for prefetch_factor in [2, 3, 4]:
            dataset = WorkerSpecificIterableDataset(sizes_for_all_workers)
            dataloader = self._get_data_loader(dataset, num_workers=num_workers, batch_size=None,
                                               worker_init_fn=set_faulthander_if_available,
                                               prefetch_factor=prefetch_factor)
            dataloader_iter = iter(dataloader)
            fetched = sorted(dataloader_iter)
            for a, b in zip(fetched, expected):
                # non-batched should not convert ints into tensors
                self.assertIsInstance(a, int)
                self.assertEqual(a, b)
            # DataLoader should match len of the iterable-style dataset (if implemented)
            self.assertEqual(len(dataloader), len(dataset))
            # When loading more than len(dataset) data, after accessing len(dataloader),
            # we should get a warning. See NOTE [ IterableDataset and __len__ ].
            dataset = CountingIterableDataset(20)
            dataloader = self._get_data_loader(dataset, num_workers=num_workers,
                                               worker_init_fn=set_faulthander_if_available,
                                               prefetch_factor=prefetch_factor)
            it = iter(dataloader)
            for _ in range(40):
                self.assertNotWarn(lambda: next(it), "Should not warn before accessing len(dataloader)")
            self.assertEqual(len(dataloader), len(dataset))
            self.assertEqual(len(dataloader), 20)
            it = iter(dataloader)
            for _ in range(20):
                self.assertNotWarn(lambda: next(it), "Should not warn before exceeding length")
            for _ in range(3):
                with self.assertWarnsRegex(
                    UserWarning,
                    r"but [0-9]+ samples have been fetched\. For multiprocessing data-loading, this",
                        msg="Should always warn after exceeding length"):
                    next(it)
        # [no auto-batching] test that workers exit gracefully
        workers = dataloader_iter._workers
        del dataloader_iter
        del dataloader
        try:
            for w in workers:
                w.join(JOIN_TIMEOUT)
                self.assertFalse(w.is_alive())
                self.assertEqual(w.exitcode, 0)
        finally:
            for w in workers:
                w.terminate()

        # [auto-batching] single process loading
        dataset = CountingIterableDataset(20)
        fetched = list(self._get_data_loader(dataset, batch_size=7))
        self.assertEqual(len(fetched), 3)
        self.assertEqual(fetched[0].tolist(), list(range(7)))
        self.assertEqual(fetched[1].tolist(), list(range(7, 14)))
        self.assertEqual(fetched[2].tolist(), list(range(14, 20)))

        # [auto-batching] multiprocessing loading
        num_workers = 3
        sizes_for_all_workers = [0, 4, 20]
        expected = sorted(sum((list(range(s)) for s in sizes_for_all_workers), []))
        assert len(sizes_for_all_workers) == num_workers, 'invalid test case'
        for prefetch_factor in [2, 3, 4]:
            dataset = WorkerSpecificIterableDataset(sizes_for_all_workers)
            # worker 0 should return 0 batches
            # worker 1 should return 1 batches
            # worker 2 should return 3 batches
            dataloader = self._get_data_loader(dataset, num_workers=num_workers, batch_size=7, prefetch_factor=prefetch_factor)
            dataloader_iter = iter(dataloader)
            fetched = list(dataloader_iter)
            self.assertEqual(len(fetched), 4)
            fetched = {tuple(t.tolist()) for t in fetched}
            self.assertEqual(fetched, {tuple(range(4)), tuple(range(7)), tuple(range(7, 14)), tuple(range(14, 20))})

            # [auto-batching] test that workers exit gracefully
            workers = dataloader_iter._workers
            del dataloader_iter
            del dataloader
            try:
                for w in workers:
                    w.join(JOIN_TIMEOUT)
                    self.assertFalse(w.is_alive())
                    self.assertEqual(w.exitcode, 0)
            finally:
                for w in workers:
                    w.terminate()
        # [auto-batching & drop_last] single process loading
        dataset = CountingIterableDataset(20)
        fetched = list(self._get_data_loader(dataset, batch_size=7, drop_last=True))
        self.assertEqual(len(fetched), 2)
        self.assertEqual(fetched[0].tolist(), list(range(7)))
        self.assertEqual(fetched[1].tolist(), list(range(7, 14)))

        # [auto-batching & drop_last] multiprocessing loading
        num_workers = 3
        sizes_for_all_workers = [0, 4, 20]
        expected = sorted(sum((list(range(s)) for s in sizes_for_all_workers), []))
        assert len(sizes_for_all_workers) == num_workers, 'invalid test case'
        for prefetch_factor in [2, 3, 4]:
            dataset = WorkerSpecificIterableDataset(sizes_for_all_workers)
            # worker 0 should return 0 batches
            # worker 1 should return 1 batches
            # worker 2 should return 3 batches
            dataloader = self._get_data_loader(dataset, num_workers=num_workers, batch_size=7, drop_last=True,
                                               worker_init_fn=set_faulthander_if_available,
                                               prefetch_factor=prefetch_factor)
            dataloader_iter = iter(dataloader)
            fetched = list(dataloader_iter)
            self.assertEqual(len(fetched), 2)
            fetched = {tuple(t.tolist()) for t in fetched}
            self.assertEqual(fetched, {tuple(range(7)), tuple(range(7, 14))})

            # [auto-batching & drop_last] test that workers exit gracefully
            workers = dataloader_iter._workers
            del dataloader_iter
            del dataloader
            try:
                for w in workers:
                    w.join(JOIN_TIMEOUT)
                    self.assertFalse(w.is_alive())
                    self.assertEqual(w.exitcode, 0)
            finally:
                for w in workers:
                    w.terminate()

    def test_chain_iterable_style_dataset(self):
        # chaining (concatenation)
        dataset1 = CountingIterableDataset(20)
        dataset2 = CountingIterableDataset(15)
        expected = list(range(20)) + list(range(15))
        for num_workers in [0, 1]:
            for chained_dataset in [dataset1 + dataset2, ChainDataset([dataset1, dataset2])]:
                fetched = list(self._get_data_loader(chained_dataset, num_workers=num_workers))
                self.assertEqual(len(fetched), len(expected))
                for e, d in zip(expected, fetched):
                    self.assertIsInstance(d, torch.Tensor)
                    self.assertEqual(e, d)

        with self.assertRaisesRegex(AssertionError, "ChainDataset only supports IterableDataset"):
            list(iter(dataset1 + self.dataset))

        with self.assertRaisesRegex(AssertionError, "ChainDataset only supports IterableDataset"):
            list(iter(ChainDataset([dataset1, self.dataset])))

    @unittest.skipIf(IS_MACOS, "Not working on macos")
    @unittest.skipIf(IS_MACOS or IS_JETSON, "Not working on macos or Jetson")
    @skipIfRocm  # https://github.com/pytorch/pytorch/issues/90940
    def test_multiprocessing_contexts(self):
        reference = [
            torch.arange(3),
            torch.arange(3, 6),
            torch.arange(6, 9),
            torch.arange(9, 11),
        ]
        counting_ds_n = 11
        dl_common_args = dict(num_workers=3, batch_size=3, pin_memory=(not TEST_CUDA))
        for ctx in supported_multiprocessing_contexts:
            # windows and jetson devices don't support sharing cuda tensor; ROCm does not yet fully support IPC
            if ctx in ['spawn', 'forkserver'] and TEST_CUDA and not IS_WINDOWS and not IS_JETSON:
                ds_cls = CUDACountingDataset
            else:
                ds_cls = CountingDataset
            self.assertEqual(
                reference, list(self._get_data_loader(ds_cls(counting_ds_n), multiprocessing_context=ctx, **dl_common_args)))
            if ctx is not None:
                # test ctx object
                ctx = mp.get_context(ctx)
                self.assertEqual(
                    reference, list(self._get_data_loader(ds_cls(counting_ds_n), multiprocessing_context=ctx, **dl_common_args)))

    @skipIfNoNumpy
    @unittest.skipIf(IS_JETSON, "Not working on Jetson")
    def test_multiprocessing_iterdatapipe(self):
        # Testing to make sure that function from global scope (e.g. imported from library) can be serialized
        # and used with multiprocess DataLoader

        reference = [torch.as_tensor([[2, 3, 4, 5]], dtype=torch.int64),
                     torch.as_tensor([[2, 3, 4, 5]], dtype=torch.int64)]
        datapipe: IterDataPipe = IterableWrapper([[1, 2, 3, 4], [1, 2, 3, 4, 5, 6]])
        datapipe = datapipe.map(row_processor)
        datapipe = datapipe.filter(lambda row: len(row) == 4) if HAS_DILL else datapipe.filter(filter_len)

        dl_common_args = dict(num_workers=2, batch_size=2, shuffle=True, pin_memory=(not TEST_CUDA))
        for ctx in supported_multiprocessing_contexts:
            self.assertEqual(reference,
                             [t.type(torch.int64)
                              for t in self._get_data_loader(datapipe, multiprocessing_context=ctx, **dl_common_args)])
            if ctx is not None:
                # test ctx object
                ctx = mp.get_context(ctx)
                self.assertEqual(reference,
                                 [t.type(torch.int64)
                                  for t in
                                  self._get_data_loader(datapipe, multiprocessing_context=ctx, **dl_common_args)])

    def test_worker_seed(self):
        num_workers = 6
        batch_size = 1
        dataset = SynchronizedSeedDataset(num_workers, batch_size, num_workers)
        dataloader = self._get_data_loader(dataset, batch_size=batch_size, num_workers=num_workers)
        seeds = set()
        for batch in dataloader:
            seeds.add(batch[0])
        self.assertEqual(len(seeds), num_workers)

    def test_worker_seed_reproducibility(self):
        def get_dataloader():
            return DataLoader(dataset, batch_size=batch_size, num_workers=num_workers, generator=torch.Generator().manual_seed(42))

        num_workers = 6
        batch_size = 1
        dataset = SynchronizedSeedDataset(num_workers, batch_size, num_workers)
        self.assertEqual({int(batch) for batch in get_dataloader()}, {int(batch) for batch in get_dataloader()})

    def test_multi_epochs_reproducibility(self):
        num_workers = 2
        batch_size = 10
        num_epochs = 3

        dataset = TestMultiEpochDataset(batch_size * num_workers)
        dataloader = self._get_data_loader(dataset, batch_size=batch_size,
                                           shuffle=False, num_workers=num_workers)

        for ind in range(num_epochs):
            for batch_idx, sample in enumerate(dataloader):
                self.assertEqual(sample.tolist(), [batch_idx % num_workers] * batch_size)

    @unittest.skipIf(not IS_LINUX, "Only linux supports fork()-ing Generators.")
    def test_worker_generator_seed(self):
        self._test_worker_generator_seed(pin_memory=False)
        if TEST_CUDA:
            self._test_worker_generator_seed(pin_memory=True)

    def _test_worker_generator_seed(self, pin_memory):
        # Tests for the RNG seeding behaviour within _worker_loop.
        # See NOTE [RNG re-seeding in Dataloader workers]

        class MyDataset(SynchronizedDataset):
            def __getitem__(self, idx):
                self.sync_once()
                HIGH = 100_000
                from_default = torch.randint(0, HIGH, size=(1,)).item()
                from_g1 = torch.randint(0, HIGH, size=(1,), generator=g1).item()
                from_g2 = torch.randint(0, HIGH, size=(1,), generator=g2).item()

                return from_default, from_g1, from_g2


        num_workers = 2
        dataset_len = 10
        dataset = MyDataset(size=dataset_len, num_workers=num_workers, batch_size=1)
        dl = DataLoader(dataset, num_workers=num_workers, pin_memory=pin_memory, multiprocessing_context="fork")

        # ALL DIFFERENT SEEDS
        torch.manual_seed(0)
        g1 = torch.Generator().manual_seed(1)
        g2 = torch.Generator().manual_seed(2)

        # Assert RNG of all Generators are different within a given worker (each "batch" comes from a single worker)
        for from_default, from_g1, from_g2 in dl:
            self.assertEqual(len({from_default, from_g1, from_g2}), 3)

        # Make sure that the Generators' RNG is different across workers.
        # We check that by making sure all the samples of a given Generator are different over the entire epoch.
        # If Generators weren't re-seeded in the workers loop, we would see values being duplicated `num_workers` times.
        all_from_default, all_from_g1, all_from_g2 = zip(*dl)
        for all_from_generator in (all_from_default, all_from_g1, all_from_g2):
            all_from_generator = {x.item() for x in all_from_generator}
            self.assertEqual(len(all_from_generator), dataset_len)

        # ALL EQUAL SEEDS
        torch.manual_seed(0)
        g1 = torch.Generator().manual_seed(0)
        g2 = torch.Generator().manual_seed(0)

        # All seeds are equal so we expect the RNG of all Generators to be the same.
        # Default RNG is different from the non-default ones, due to slightly different logic for the choice
        # of the base seed: the non-default Generators are first consumed in the main process before generating
        # their seed.
        for from_default, from_g1, from_g2 in dl:
            self.assertEqual(from_g1, from_g2)
            self.assertNotEqual(from_default, from_g1)

        # Same check as when seeds are different: even if they're equal we still want the RNG of a given Generator
        # to be different across workers.
        all_from_default, all_from_g1, all_from_g2 = zip(*dl)
        for all_from_generator in (all_from_default, all_from_g1, all_from_g2):
            all_from_generator = {x.item() for x in all_from_generator}
            self.assertEqual(len(all_from_generator), dataset_len)

        # ASSERT DIFFERENT RNG ACROSS EPOCHS
        default_state_before_epoch = torch.random.get_rng_state()
        g1_state_before_epoch = g1.get_state()
        g2_state_before_epoch = g2.get_state()

        all_from_default_a, all_from_g1_a, all_from_g2_a = zip(*dl)
        # All existing Generators should be consumed (in the main process) after an epoch
        self.assertNotEqual(default_state_before_epoch, torch.random.get_rng_state())
        self.assertNotEqual(g1_state_before_epoch, g1.get_state())
        self.assertNotEqual(g2_state_before_epoch, g2.get_state())
        # More importantly, the RNG of each Generator must be different across epochs
        all_from_default_b, all_from_g1_b, all_from_g2_b = zip(*dl)
        self.assertNotEqual(all_from_default_a, all_from_default_b)
        self.assertNotEqual(all_from_g1_a, all_from_g1_b)
        self.assertNotEqual(all_from_g2_a, all_from_g2_b)

    def test_worker_init_fn(self):
        dataset = SeedDataset(4)
        dataloader = self._get_data_loader(dataset, batch_size=2, num_workers=2,
                                           worker_init_fn=init_fn)
        for batch in dataloader:
            self.assertEqual(12345, batch[0])
            self.assertEqual(12345, batch[1])

    def test_get_worker_info(self):
        p = ErrorTrackingProcess(target=_test_get_worker_info)
        p.start()
        p.join(JOIN_TIMEOUT)
        try:
            self.assertFalse(p.is_alive())
            self.assertEqual(p.exitcode, 0)
        finally:
            p.terminate()

    def test_shuffle(self):
        self._test_shuffle(self._get_data_loader(self.dataset, shuffle=True))

    def test_shuffle_batch_none(self):
        self._test_shuffle(DataLoader(self.dataset, batch_size=None, shuffle=True))

    def test_shuffle_batch(self):
        self._test_shuffle(self._get_data_loader(self.dataset, batch_size=2, shuffle=True))

    def test_shuffle_reproducibility(self):
        for fn in (
            lambda: DataLoader(self.dataset, shuffle=True, num_workers=0, generator=torch.Generator().manual_seed(42)),
            lambda: DataLoader(self.dataset, shuffle=True, num_workers=2, generator=torch.Generator().manual_seed(42)),
        ):
            self.assertEqual(list(fn()), list(fn()))

    def test_sequential_workers(self):
        self._test_sequential(self._get_data_loader(self.dataset, num_workers=4))

    def test_seqential_batch_workers(self):
        self._test_sequential(self._get_data_loader(self.dataset, batch_size=2, num_workers=4))

    def test_seqential_batch_workers_prefetch(self):
        self._test_sequential(DataLoader(self.dataset, batch_size=2, num_workers=4, prefetch_factor=3))

    def test_shuffle_workers(self):
        self._test_shuffle(self._get_data_loader(self.dataset, shuffle=True, num_workers=4))

    def test_shuffle_batch_workers(self):
        self._test_shuffle(self._get_data_loader(self.dataset, batch_size=2, shuffle=True, num_workers=4))

    def test_shuffle_batch_workers_prefetch(self):
        self._test_shuffle(DataLoader(self.dataset, batch_size=2, shuffle=True, num_workers=4, prefetch_factor=3))

    def test_random_sampler(self):

        from collections import Counter
        from torch.utils.data import RandomSampler

        def sample_stat(sampler, num_samples):
            counts = Counter(sampler)
            count_repeated = sum(val > 1 for val in counts.values())
            return (count_repeated, min(counts.keys()), max(counts.keys()), sum(counts.values()))

        # test sample with replacement
        n = len(self.dataset) + 1  # ensure at least one sample is drawn more than once
        sampler_with_replacement = RandomSampler(self.dataset, replacement=True, num_samples=n)
        count_repeated, minval, maxval, count_total = sample_stat(sampler_with_replacement, n)
        self.assertTrue(count_repeated > 0)
        self.assertTrue(minval >= 0)
        self.assertTrue(maxval < len(self.dataset))
        self.assertTrue(count_total == n)

        # test sample without replacement and without specified num_samples
        sampler_without_replacement = RandomSampler(self.dataset)
        count_repeated, minval, maxval, count_total = sample_stat(sampler_without_replacement, len(self.dataset))
        self.assertTrue(count_repeated == 0)
        self.assertTrue(minval == 0)
        self.assertTrue(maxval == len(self.dataset) - 1)
        self.assertTrue(count_total == len(self.dataset))

        # test sample without replacement and with specified num_samples
        n = len(self.dataset) * 2
        sampler_without_replacement = RandomSampler(self.dataset, num_samples=n)
        count_repeated, minval, maxval, count_total = sample_stat(sampler_without_replacement, len(self.dataset))
        self.assertTrue(count_repeated == len(self.dataset))
        self.assertTrue(minval == 0)
        self.assertTrue(maxval == len(self.dataset) - 1)
        self.assertTrue(count_total == n)

        n = len(self.dataset) - 1
        sampler_without_replacement = RandomSampler(self.dataset, num_samples=n)
        count_repeated, minval, maxval, count_total = sample_stat(sampler_without_replacement, len(self.dataset))
        self.assertTrue(count_repeated == 0)
        self.assertTrue(minval >= 0)
        self.assertTrue(maxval < len(self.dataset))
        self.assertTrue(count_total == n)

        n = len(self.dataset) + 1
        sampler_without_replacement = RandomSampler(self.dataset, num_samples=n)
        count_repeated, minval, maxval, count_total = sample_stat(sampler_without_replacement, len(self.dataset))
        self.assertTrue(count_repeated == 1)
        self.assertTrue(minval == 0)
        self.assertTrue(maxval == len(self.dataset) - 1)
        self.assertTrue(count_total == n)

        # raise error when replacement is non-boolean
        with self.assertRaisesRegex(TypeError, "replacement should be a boolean value, but got replacement=0"):
            RandomSampler(self.dataset, replacement=0)

    def test_random_sampler_len_with_replacement(self):
        from torch.utils.data import RandomSampler
        # add 5 extra samples
        num_samples = len(self.dataset) + 5
        sampler = RandomSampler(self.dataset,
                                replacement=True,
                                num_samples=num_samples)
        # test len method
        self.assertEqual(num_samples, len(sampler))

        # test with iteration
        count_num_samples = sum(1 for _ in sampler)
        self.assertEqual(num_samples, count_num_samples)

        # test with dataloader, batch_size = 1
        batch_size = 1
        count_num_samples_in_data_loader = len(self._get_data_loader(
            self.dataset, batch_size=batch_size, sampler=sampler))
        self.assertEqual(num_samples, count_num_samples_in_data_loader)

        # test with dataloader, batch_size = 6
        batch_size = 6
        count_num_samples_in_data_loader = len(self._get_data_loader(
            self.dataset, batch_size=batch_size, sampler=sampler))
        self.assertEqual(int(math.ceil(float(num_samples) / batch_size)),
                         count_num_samples_in_data_loader)

    def test_random_sampler_len_without_replacement(self):
        from torch.utils.data import RandomSampler
        # add 5 extra samples
        num_samples = len(self.dataset) + 5
        sampler = RandomSampler(self.dataset,
                                replacement=False,
                                num_samples=num_samples)
        # test len method
        self.assertEqual(num_samples, len(sampler))

        # test with iteration
        count_num_samples = sum(1 for _ in sampler)
        self.assertEqual(num_samples, count_num_samples)

        # test with dataloader, batch_size = 1
        batch_size = 1
        count_num_samples_in_data_loader = len(self._get_data_loader(
            self.dataset, batch_size=batch_size, sampler=sampler))
        self.assertEqual(num_samples, count_num_samples_in_data_loader)

        # test with dataloader, batch_size = 6
        batch_size = 6
        count_num_samples_in_data_loader = len(self._get_data_loader(
            self.dataset, batch_size=batch_size, sampler=sampler))
        self.assertEqual(num_samples // batch_size + (num_samples % batch_size > 0),
                         count_num_samples_in_data_loader)

    def test_distributed_sampler_invalid_rank(self):
        from torch.utils.data.distributed import DistributedSampler
        dataset = torch.IntTensor(range(10))
        with self.assertRaisesRegex(ValueError, "Invalid rank"):
            sampler = DistributedSampler(dataset, 3, 3)

        with self.assertRaisesRegex(ValueError, "Invalid rank"):
            sampler = DistributedSampler(dataset, 3, -1)

    def test_duplicating_data_with_drop_last(self):

        from torch.utils.data.distributed import DistributedSampler

        num_processes = 4
        num_batches = 9
        data_set = torch.IntTensor(range(num_batches))
        scanned_data = torch.IntTensor([])
        for i in range(num_processes):
            s = DistributedSampler(data_set, num_processes, i)
            d_loader = self._get_data_loader(data_set, batch_size=int(num_batches / num_processes), drop_last=True, sampler=s)
            for data in d_loader:
                scanned_data = torch.cat((scanned_data, data), 0)

        self.assertEqual(scanned_data.size(), scanned_data.unique().size())

    def test_sampler_reproducibility(self):
        from torch.utils.data import RandomSampler, WeightedRandomSampler, SubsetRandomSampler

        weights = [0.1, 0.9, 0.4, 0.7, 3.0, 0.6]
        for fn in (
            lambda: RandomSampler(self.dataset, num_samples=5, replacement=True, generator=torch.Generator().manual_seed(42)),
            lambda: RandomSampler(self.dataset, replacement=False, generator=torch.Generator().manual_seed(42)),
            lambda: WeightedRandomSampler(weights, num_samples=5, replacement=True, generator=torch.Generator().manual_seed(42)),
            lambda: WeightedRandomSampler(weights, num_samples=5, replacement=False, generator=torch.Generator().manual_seed(42)),
            lambda: SubsetRandomSampler(range(10), generator=torch.Generator().manual_seed(42)),
        ):
            self.assertEqual(list(fn()), list(fn()))

        for sampler in (
            RandomSampler(self.dataset, num_samples=5, replacement=True),
            RandomSampler(self.dataset, replacement=False),
            WeightedRandomSampler(weights, num_samples=5, replacement=True),
            WeightedRandomSampler(weights, num_samples=5, replacement=False),
            SubsetRandomSampler(range(10)),
        ):
            torch.manual_seed(0)
            l1 = list(sampler) + list(sampler)

            torch.manual_seed(0)
            l2 = list(sampler) + list(sampler)
            self.assertEqual(l1, l2)

            its = (iter(sampler), iter(sampler))
            ls = ([], [])
            for idx in range(len(sampler)):
                for i in range(2):
                    if idx == 0:
                        torch.manual_seed(0)
                    ls[i].append(next(its[i]))
            self.assertEqual(ls[0], ls[1])

    def _test_sampler(self, **kwargs):
        indices = range(2, 12)  # using a regular iterable
        dl = self._get_data_loader(self.dataset, sampler=indices, batch_size=2, **kwargs)
        self.assertEqual(len(dl), 5)
        for i, (input, _target) in enumerate(dl):
            self.assertEqual(len(input), 2)
            self.assertEqual(input, self.data[i * 2 + 2:i * 2 + 4])

    def test_sampler(self):
        self._test_sampler()
        self._test_sampler(num_workers=4)
        if not NO_MULTIPROCESSING_SPAWN:
            self._test_sampler(num_workers=4, multiprocessing_context='spawn')

    def _test_batch_sampler(self, **kwargs):
        # [(0, 1), (2, 3, 4), (5, 6), (7, 8, 9), ...]
        batches = []  # using a regular iterable
        for i in range(0, 20, 5):
            batches.append(tuple(range(i, i + 2)))
            batches.append(tuple(range(i + 2, i + 5)))

        dl = self._get_data_loader(self.dataset, batch_sampler=batches, **kwargs)
        self.assertEqual(len(dl), 8)
        for i, (input, _target) in enumerate(dl):
            if i % 2 == 0:
                offset = i * 5 // 2
                self.assertEqual(len(input), 2)
                self.assertEqual(input, self.data[offset:offset + 2])
            else:
                offset = i * 5 // 2
                self.assertEqual(len(input), 3)
                self.assertEqual(input, self.data[offset:offset + 3])

    def test_batch_sampler(self):
        self._test_batch_sampler()
        self._test_batch_sampler(num_workers=4)
        if not NO_MULTIPROCESSING_SPAWN:
            self._test_batch_sampler(num_workers=4, multiprocessing_context='spawn')

    @unittest.skipIf(not TEST_CUDA, "CUDA unavailable")
    def test_shuffle_pin_memory(self):
        loader = self._get_data_loader(self.dataset, batch_size=2, shuffle=True, num_workers=4, pin_memory=True)
        for input, target in loader:
            self.assertTrue(input.is_pinned())
            self.assertTrue(target.is_pinned())

    @unittest.skipIf(not TEST_NUMPY, "numpy unavailable")
    def test_numpy(self):
        import numpy as np

        class TestDataset(torch.utils.data.Dataset):
            def __getitem__(self, i):
                return np.ones((2, 3, 4)) * i

            def __len__(self):
                return 1000

        loader = self._get_data_loader(TestDataset(), batch_size=12)
        batch = next(iter(loader))
        self.assertIsInstance(batch, torch.DoubleTensor)
        self.assertEqual(batch.size(), torch.Size([12, 2, 3, 4]))

    @unittest.skipIf(not TEST_NUMPY, "numpy unavailable")
    def test_numpy_gen_state(self):
        from torch.utils.data._utils.worker import _generate_state
        # Using NumPy generated states as the reference to test `_generate_state`
        # having the same result.
        # Test case: ((worker_id, base_seed), expected_state)
        test_cases = [
            ((4, 13434589827475259383), (2884386318, 1088094898, 3523808998, 3860348662)),
            ((1, 15014285634777110771), (1934848465, 763213760, 2959016433, 179751970)),
            ((10, 978296274032934101), (1759791917, 3550927336, 1225977135, 1036538043)),
            ((12, 11868770762134256968), (3974661794, 3331131333, 3630387033, 2885815368)),
            ((9, 15378787925219019706), (3815056996, 3162224466, 2735102421, 3190253477)),
            ((5, 9055612723125076328), (3522565701, 3368424109, 959377806, 621878693)),
            ((15, 14617792358407278405), (3402479508, 1588702753, 1169536393, 3675067356)),
            ((9, 17363320784006640087), (957989458, 2518334477, 1421725660, 3086155459)),
            ((12, 480002904169484764), (2732851467, 1762620729, 4055801988, 1277640511)),
            ((15, 16803975943592702950), (3479415043, 4022359553, 295994005, 3358606349)),
            ((9, 11704776406047813044), (1968928009, 710113752, 2442656196, 1587420279)),
            ((10, 16357891985431864516), (1271733898, 4197047399, 3727213786, 2338547348)),
            ((2, 17423369006318065007), (544294336, 1911284083, 3299147734, 3231058347)),
            ((2, 2889492011444113593), (3721591783, 2595811276, 2212881745, 977682627)),
            ((0, 8979703111668486195), (4276723937, 2556068849, 2962827292, 233130238)),
            ((6, 6269787272229682235), (2548857855, 1216457374, 1012973562, 2999759647))
        ]

        for (worker_id, base_seed), exp in test_cases:
            self.assertEqual(exp, _generate_state(base_seed, worker_id))

    def test_error(self):
        self._test_error(self._get_data_loader(ErrorDataset(100), batch_size=2, shuffle=True))

    def test_error_workers(self):
        self._test_error(self._get_data_loader(ErrorDataset(41), batch_size=2, shuffle=True, num_workers=4))

    @unittest.skipIf(IS_WINDOWS, "FIXME: stuck test")
    def test_partial_workers(self):
        r"""Check that workers exit even if the iterator is not exhausted."""
        if TEST_CUDA:
            pin_memory_configs = (True, False)
        else:
            pin_memory_configs = (False,)

        for pin_memory in pin_memory_configs:
            loader = iter(self._get_data_loader(self.dataset, batch_size=2, num_workers=4, pin_memory=pin_memory))
            workers = loader._workers
            if pin_memory:
                pin_memory_thread = loader._pin_memory_thread
            for i, _ in enumerate(loader):
                if i == 10:
                    break
            assert i == 10
            del loader
            for w in workers:
                w.join(JOIN_TIMEOUT)
                self.assertFalse(w.is_alive(), 'subprocess not terminated')
            if pin_memory:
                pin_memory_thread.join(JOIN_TIMEOUT)
                self.assertFalse(pin_memory_thread.is_alive())

    # Takes 2.5min to finish, see https://github.com/pytorch/pytorch/issues/46065
    @skipIfRocm
    @unittest.skipIf(not HAS_PSUTIL, "psutil not found")
    @slowTest
    def test_proper_exit(self):
        (r'''There might be ConnectionResetError or leaked semaphore warning '''
         r'''(due to dirty process exit), but they are all safe to ignore''')

        # TODO: test the case where the pin_memory_thread triggers an
        #       error/fatal signal. I haven't found out how to properly do that.

        for is_iterable_dataset, use_workers, pin_memory, hold_iter_reference in \
                itertools.product([True, False], repeat=4):

            # `hold_iter_reference` specifies whether we hold a reference to the
            # iterator. This is interesting because Python3 error traces holds a
            # reference to the frames, which hold references to all the local
            # variables including the iterator, and then the iterator dtor may
            # not be called before process end. It is important to see that the
            # processes still exit in both cases.

            if pin_memory and (not TEST_CUDA or NO_MULTIPROCESSING_SPAWN or IS_WINDOWS):
                # This test runs in a subprocess, which can only initialize CUDA with spawn.
                # DataLoader with pin_memory=True initializes CUDA when its iterator is constructed.
                # For windows, pin_memory sometimes causes CUDA oom.
                continue

            # `exit_method` controls the way the loader process ends.
            #   - `*_kill` means that `*` is killed by OS.
            #   - `*_error` means that `*` raises an error.
            #   - `None` means that no error happens.
            # In all cases, all processes should end properly.
            if use_workers:
                # TODO: Fix test for 'loader_kill' that would cause running out of shared memory.
                # Killing loader process would prevent DataLoader iterator clean up all queues
                # and worker processes
                exit_methods = [None, 'loader_error', 'worker_error', 'worker_kill']
                persistent_workers = self.persistent_workers
            else:
                exit_methods = [None, 'loader_error', 'loader_kill']
                persistent_workers = False

            for exit_method in exit_methods:
                if exit_method == 'worker_kill':
                    # FIXME: This sometimes hangs. See #16608.
                    continue

                desc = []
                desc.append(f'is_iterable_dataset={is_iterable_dataset}')
                desc.append(f'use_workers={use_workers}')
                desc.append(f'pin_memory={pin_memory}')
                desc.append(f'hold_iter_reference={hold_iter_reference}')
                desc.append(f'exit_method={exit_method}')
                desc = 'test_proper_exit with ' + ', '.join(desc)

                # Event that the loader process uses to signal testing process
                # that various things are setup, including that the worker pids
                # are specified in `worker_pids` array.
                loader_setup_event = mp.Event()

                # Event that this process has finished setting up, and the
                # loader process can now proceed to trigger error events or
                # finish normally.
                tester_setup_event = mp.Event()

                loader_p = ErrorTrackingProcess(target=_test_proper_exit,
                                                args=(is_iterable_dataset, use_workers, pin_memory,
                                                      exit_method, hold_iter_reference,
                                                      loader_setup_event, tester_setup_event,
                                                      persistent_workers),
                                                disable_stderr=False)
                loader_p.start()
                loader_psutil_p = psutil.Process(loader_p.pid)

                # Wait for loader process to set everything up, e.g., starting
                # workers.
                loader_setup_event.wait(timeout=JOIN_TIMEOUT)
                if not loader_setup_event.is_set():
                    fail_msg = desc + ': loader process failed to setup within given time'
                    if loader_p.exception is not None:
                        fail_msg += f', and had exception {loader_p.exception}'
                    elif not loader_p.is_alive():
                        fail_msg += f', and exited with code {loader_p.exitcode} but had no exception'
                    else:
                        fail_msg += ', and is still alive.'
                    if loader_p.is_alive():
                        # this may kill the process, needs to run after the above lines
                        loader_p.print_traces_of_all_threads()
                    self.fail(fail_msg)

                # We are certain that the workers have started now.
                worker_psutil_ps = loader_psutil_p.children()

                def fail(reason):
                    report_psutil_attrs = ['pid', 'name', 'cpu_times', 'io_counters',
                                           'memory_full_info', 'num_ctx_switches',
                                           'open_files', 'threads', 'status',
                                           'nice', 'ionice']
                    if reason is None:
                        err_msg = desc
                    else:
                        err_msg = f'{desc}: {reason}'
                    err_msg += '\nLoader info:\n\t'
                    if loader_psutil_p.is_running():
                        err_msg += str(loader_psutil_p.as_dict(attrs=report_psutil_attrs))
                        # this may kill the process, needs to run after the above line
                        loader_p.print_traces_of_all_threads()
                    else:
                        err_msg += f'exited with code {loader_p.exitcode}'
                    if use_workers:
                        err_msg += '\nWorker(s) info:'
                        for idx, worker_psutil_p in enumerate(worker_psutil_ps):
                            err_msg += f'\n\tWorker {idx}:\n\t\t'
                            if worker_psutil_p.is_running():
                                err_msg += str(worker_psutil_p.as_dict(attrs=report_psutil_attrs))
                                # this may kill the process, needs to run after the above line
                                print_traces_of_all_threads(worker_psutil_p.pid)
                            else:
                                err_msg += 'exited with unknown code'
                    self.fail(err_msg)

                tester_setup_event.set()

                try:
                    loader_p.join(JOIN_TIMEOUT + MP_STATUS_CHECK_INTERVAL)
                    if loader_p.is_alive():
                        fail_reason = 'loader process did not terminate'
                        if loader_p.exception is not None:
                            fail(fail_reason + f', and had exception {loader_p.exception}')
                        else:
                            fail(fail_reason + ', and had no exception')
                    _, alive = psutil.wait_procs(worker_psutil_ps, timeout=(MP_STATUS_CHECK_INTERVAL + JOIN_TIMEOUT))
                    if len(alive) > 0:
                        fail('worker process (pid(s) {}) did not terminate'.format(
                            ', '.join(str(p.pid) for p in alive)))
                    if exit_method is None:
                        if loader_p.exitcode != 0:
                            fail(f'loader process had nonzero exitcode {loader_p.exitcode}')
                    else:
                        if loader_p.exitcode == 0:
                            fail('loader process had zero exitcode')
                        if exit_method == 'loader_error':
                            if not isinstance(loader_p.exception, RuntimeError) or \
                                    'Loader error' not in str(loader_p.exception):
                                fail(f'loader process did not raise expected exception, but had {loader_p.exception}')
                        elif exit_method == 'worker_kill':
                            if isinstance(loader_p.exception, RuntimeError):
                                if 'DataLoader worker (pid' not in str(loader_p.exception):
                                    fail('loader process did not raise expected exception, but had {}'.format(
                                        loader_p.exception))
                            elif isinstance(loader_p.exception, ConnectionRefusedError):
                                # Sometimes, when the worker is being killed and is freeing its
                                # resources, the unpickling in loader process will be met an
                                # a `ConnectionRefusedError` as it can not open a socket to receive
                                # resource. In such cases, the worker may not have fully exited,
                                # and the loader can't know this via `is_alive` check or `SIGCHLD`
                                # handler. So we permit this as an allowed error as well.
                                # After all, we are happy as long as it terminates.
                                pass
                            else:
                                fail(f'loader process did not raise expected exception, but had {loader_p.exception}')
                        elif exit_method == 'worker_error':
                            if not isinstance(loader_p.exception, RuntimeError) or \
                                    'Worker error' not in str(loader_p.exception):
                                fail(f'loader process did not raise expected exception, but had {loader_p.exception}')
                finally:
                    loader_p.terminate()

    def test_len(self):
        def check_len(dl, expected):
            self.assertEqual(len(dl), expected)
            n = 0
            for _ in dl:
                n += 1
            self.assertEqual(n, expected)
        check_len(self.dataset, 100)
        check_len(self._get_data_loader(self.dataset, batch_size=2), 50)
        check_len(self._get_data_loader(self.dataset, batch_size=3), 34)

    def test_iterabledataset_len(self):
        class IterableDataset(torch.utils.data.IterableDataset):
            def __len__(self):
                return 10

            def __iter__(self):
                return iter(range(10))

        iterable_loader = DataLoader(IterableDataset(), batch_size=1)
        self.assertEqual(len(iterable_loader), 10)
        iterable_loader = DataLoader(IterableDataset(), batch_size=1, drop_last=True)
        self.assertEqual(len(iterable_loader), 10)

        iterable_loader = DataLoader(IterableDataset(), batch_size=2)
        self.assertEqual(len(iterable_loader), 5)
        iterable_loader = DataLoader(IterableDataset(), batch_size=2, drop_last=True)
        self.assertEqual(len(iterable_loader), 5)

        iterable_loader = DataLoader(IterableDataset(), batch_size=3)
        self.assertEqual(len(iterable_loader), 4)
        iterable_loader = DataLoader(IterableDataset(), batch_size=3, drop_last=True)
        self.assertEqual(len(iterable_loader), 3)

    @unittest.skipIf(not TEST_NUMPY, "numpy unavailable")
    def test_numpy_scalars(self):
        import numpy as np

        class ScalarDataset(torch.utils.data.Dataset):
            def __init__(self, dtype):
                self.dtype = dtype

            def __getitem__(self, i):
                return self.dtype()

            def __len__(self):
                return 4

        dtypes = {
            np.float64: torch.DoubleTensor,
            np.float32: torch.FloatTensor,
            np.float16: torch.HalfTensor,
            np.int64: torch.LongTensor,
            np.int32: torch.IntTensor,
            np.int16: torch.ShortTensor,
            np.int8: torch.CharTensor,
            np.uint8: torch.ByteTensor,
        }
        for dt, tt in dtypes.items():
            dset = ScalarDataset(dt)
            loader = self._get_data_loader(dset, batch_size=2)
            batch = next(iter(loader))
            self.assertIsInstance(batch, tt)

    def test_default_convert_mapping_keep_type(self):
        data = CustomDict({"a": 1, "b": 2})
        converted = _utils.collate.default_convert(data)

        self.assertEqual(converted, data)

    def test_default_convert_sequence_keep_type(self):
        data = CustomList([1, 2, 3])
        converted = _utils.collate.default_convert(data)

        self.assertEqual(converted, data)

    def test_default_convert_sequence_dont_keep_type(self):
        data = range(2)
        converted = _utils.collate.default_convert(data)

        self.assertEqual(converted, [0, 1])

    def test_default_collate_dtype(self):
        arr = [1, 2, -1]
        collated = _utils.collate.default_collate(arr)
        self.assertEqual(collated, torch.tensor(arr))
        self.assertEqual(collated.dtype, torch.int64)

        arr = [1.1, 2.3, -0.9]
        collated = _utils.collate.default_collate(arr)
        self.assertEqual(collated, torch.tensor(arr, dtype=torch.float64))

        arr = [True, False]
        collated = _utils.collate.default_collate(arr)
        self.assertEqual(collated, torch.tensor(arr))
        self.assertEqual(collated.dtype, torch.bool)

        # Should be a no-op
        arr = ['a', 'b', 'c']
        self.assertEqual(arr, _utils.collate.default_collate(arr))

    def test_default_collate_mapping_keep_type(self):
        batch = [CustomDict({"a": 1, "b": 2}), CustomDict({"a": 3, "b": 4})]
        collated = _utils.collate.default_collate(batch)

        expected = CustomDict({"a": torch.tensor([1, 3]), "b": torch.tensor([2, 4])})
        self.assertEqual(collated, expected)

    def test_default_collate_sequence_keep_type(self):
        batch = [CustomList([1, 2, 3]), CustomList([4, 5, 6])]
        collated = _utils.collate.default_collate(batch)

        expected = CustomList([
            torch.tensor([1, 4]),
            torch.tensor([2, 5]),
            torch.tensor([3, 6]),
        ])
        self.assertEqual(collated, expected)

    def test_default_collate_sequence_dont_keep_type(self):
        batch = [range(2), range(2)]
        collated = _utils.collate.default_collate(batch)

        self.assertEqual(collated, [torch.tensor([0, 0]), torch.tensor([1, 1])])

    @unittest.skipIf(not TEST_NUMPY, "numpy unavailable")
    def test_default_collate_bad_numpy_types(self):
        import numpy as np

        # Should be a no-op
        arr = np.array(['a', 'b', 'c'])
        self.assertEqual(arr, _utils.collate.default_collate(arr))

        arr = np.array([[['a', 'b', 'c']]])
        self.assertRaises(TypeError, lambda: _utils.collate.default_collate(arr))

        arr = np.array([object(), object(), object()])
        self.assertRaises(TypeError, lambda: _utils.collate.default_collate(arr))

        arr = np.array([[[object(), object(), object()]]])
        self.assertRaises(TypeError, lambda: _utils.collate.default_collate(arr))

    @unittest.skipIf(not TEST_NUMPY, "numpy unavailable")
    def test_default_collate_numpy_memmap(self):
        import numpy as np

        with tempfile.TemporaryFile() as f:
            arr = np.array([[0, 1], [2, 3], [4, 5], [6, 7]])
            arr_memmap = np.memmap(f, dtype=arr.dtype, mode='w+', shape=arr.shape)
            arr_memmap[:] = arr[:]
            arr_new = np.memmap(f, dtype=arr.dtype, mode='r', shape=arr.shape)
            tensor = _utils.collate.default_collate(list(arr_new))

        self.assertTrue((tensor == tensor.new_tensor([[0, 1], [2, 3], [4, 5], [6, 7]])).all().item())

    def test_default_collate_bad_sequence_type(self):
        batch = [['X'], ['X', 'X']]
        self.assertRaises(RuntimeError, lambda: _utils.collate.default_collate(batch))
        self.assertRaises(RuntimeError, lambda: _utils.collate.default_collate(batch[::-1]))

    @unittest.skipIf(not TEST_NUMPY, "numpy unavailable")
    def test_default_collate_shared_tensor(self):
        import numpy as np
        t_in = torch.zeros(1)
        n_in = np.zeros(1)

        self.assertEqual(t_in.is_shared(), False)

        self.assertEqual(_utils.collate.default_collate([t_in]).is_shared(), False)
        self.assertEqual(_utils.collate.default_collate([n_in]).is_shared(), False)

        # FIXME: fix the following hack that makes `default_collate` believe
        #        that it is in a worker process (since it tests
        #        `get_worker_info() != None`), even though it is not.
        old = _utils.worker._worker_info
        try:
            _utils.worker._worker_info = 'x'
            self.assertEqual(_utils.collate.default_collate([t_in]).is_shared(), True)
            self.assertEqual(_utils.collate.default_collate([n_in]).is_shared(), True)
        finally:
            _utils.worker._worker_info = old

    def test_excessive_thread_creation_warning(self):
        with self.assertWarnsRegex(
            UserWarning,
                r"excessive worker creation might get DataLoader running slow or even freeze"):
            dataloader = DataLoader(self.dataset, batch_size=2, num_workers=1000)


class IntegrationTestDataLoaderDataPipe(TestCase):
    r"""
    Verify the behavior of a certain ``DataPipes`` with ``DataLoader``
    """

    def test_shuffler_iterdatapipe(self):
        r"""
        Verify ``IterDataPipe.shuffle`` is controlled by ``DataLoader``
        to generate different seeds deterministically per epoch.
        """
        exp = list(range(100))

        def _create_dp(buffer_size):
            input_ds = dp.iter.IterableWrapper(exp)
            return input_ds.shuffle(buffer_size=buffer_size).sharding_filter()

        for bs in (5, 20, 33):
            # Test Deterministic
            for num_workers, pw in itertools.product((0, 1, 2), (True, False)):
                if num_workers == 0 and pw:
                    continue

                shuffle_dp = _create_dp(bs)

                mp_ctx = "spawn" if num_workers > 0 else None
                dl = DataLoader(
                    shuffle_dp,
                    num_workers=num_workers,
                    shuffle=True,
                    multiprocessing_context=mp_ctx,
                    persistent_workers=pw
                )

                # No seed
                dl_res_ns = list(dl)
                self.assertEqual(sorted(dl_res_ns), exp)

                # Same seeds
                dl_res = []
                for epoch in range(2):
                    torch.manual_seed(123)
                    dl_res.append(list(dl))
                self.assertEqual(dl_res[0], dl_res[1])
                self.assertEqual(sorted(dl_res[0]), exp)

                # Different seeds
                torch.manual_seed(321)
                dl_res.append(list(dl))

                self.assertEqual(len(dl_res[0]), len(dl_res[2]))
                self.assertNotEqual(dl_res[0], dl_res[2])
                self.assertEqual(sorted(dl_res[0]), sorted(dl_res[2]))

                if dl._iterator is not None:
                    dl._iterator._shutdown_workers()
                    dl._iterator = None
                del dl


class StringDataset(Dataset):
    def __init__(self):
        self.s = '12345'

    def __len__(self):
        return len(self.s)

    def __getitem__(self, ndx):
        return (self.s[ndx], ndx)


@unittest.skipIf(
    TEST_WITH_TSAN,
    "Fails with TSAN with the following error: starting new threads after multi-threaded "
    "fork is not supported. Dying (set die_after_fork=0 to override)")
class TestStringDataLoader(TestCase):
    def setUp(self):
        super().setUp()
        self.dataset = StringDataset()

    @unittest.skipIf(not TEST_CUDA, "CUDA unavailable")
    def test_shuffle_pin_memory(self):
        loader = DataLoader(self.dataset, batch_size=2, shuffle=True, num_workers=4, pin_memory=True)
        for (s, n) in loader:
            self.assertIsInstance(s[0], str)
            self.assertTrue(n.is_pinned())


class DictDataset(Dataset):
    def __len__(self):
        return 4

    def __getitem__(self, ndx):
        return {
            'a_tensor': torch.empty(4, 2).fill_(ndx),
            'another_dict': {
                'a_number': ndx,
            },
        }


@unittest.skipIf(
    TEST_WITH_TSAN,
    "Fails with TSAN with the following error: starting new threads after multi-threaded "
    "fork is not supported. Dying (set die_after_fork=0 to override)")
class TestDictDataLoader(TestCase):
    def setUp(self):
        super().setUp()
        self.dataset = DictDataset()

    def test_sequential_batch(self):
        for persistent_workers in (False, True):
            if persistent_workers:
                loader = DataLoader(self.dataset, batch_size=2, shuffle=False,
                                    persistent_workers=persistent_workers, num_workers=1)
            else:
                loader = DataLoader(self.dataset, batch_size=2, shuffle=False,
                                    persistent_workers=persistent_workers)
            batch_size = loader.batch_size
            for i, sample in enumerate(loader):
                idx = i * batch_size
                self.assertEqual(set(sample.keys()), {'a_tensor', 'another_dict'})
                self.assertEqual(set(sample['another_dict'].keys()), {'a_number'})

                t = sample['a_tensor']
                self.assertEqual(t.size(), torch.Size([batch_size, 4, 2]))
                self.assertTrue((t[0] == idx).all())
                self.assertTrue((t[1] == idx + 1).all())

                n = sample['another_dict']['a_number']
                self.assertEqual(n.size(), torch.Size([batch_size]))
                self.assertEqual(n[0], idx)
                self.assertEqual(n[1], idx + 1)

    @unittest.skipIf(not TEST_CUDA, "CUDA unavailable")
    def test_pin_memory(self):
        loader = DataLoader(self.dataset, batch_size=2, pin_memory=True)
        for sample in loader:
            self.assertTrue(sample['a_tensor'].is_pinned())
            self.assertTrue(sample['another_dict']['a_number'].is_pinned())

    @unittest.skipIf(not TEST_CUDA, "CUDA unavailable")
    def test_pin_memory_device(self):
        loader = DataLoader(self.dataset, batch_size=2, pin_memory=True, pin_memory_device='cuda')
        for sample in loader:
            self.assertTrue(sample['a_tensor'].is_pinned(device='cuda'))
            self.assertTrue(sample['another_dict']['a_number'].is_pinned(device='cuda'))

    @unittest.skipIf(not TEST_CUDA, "CUDA unavailable")
    def test_pin_memory_with_only_device(self):
        loader = DataLoader(self.dataset, batch_size=2, pin_memory_device='cuda')
        for sample in loader:
            self.assertFalse(sample['a_tensor'].is_pinned(device='cuda'))
            self.assertFalse(sample['another_dict']['a_number'].is_pinned(device='cuda'))

class DummyDataset(torch.utils.data.Dataset):
    def __init__(self):
        self.data = list(range(10))

    def __len__(self):
        return len(self.data)

    def __getitem__(self, idx):
        if torch.is_tensor(idx):
            idx = idx.tolist()
        # The persistent workers always maintain the original
        # dataset through the dataloader lifetime
        # so the attributes will remain the same as the
        # first time the workers where spawned (dataloader iteration)
        assert self.start == 0
        return self.data[idx]


@unittest.skipIf(
    TEST_WITH_TSAN,
    "Fails with TSAN with the following error: starting new threads after multi-threaded "
    "fork is not supported. Dying (set die_after_fork=0 to override)")
@unittest.skipIf(
    TEST_WITH_ASAN, "DataLoader tests hang in ASAN, see: https://github.com/pytorch/pytorch/issues/66223")
class TestDataLoaderPersistentWorkers(TestDataLoader):

    def setUp(self):
        super().setUp()
        self.persistent_workers = True

    @unittest.skipIf(IS_SANDCASTLE, "subprocess doesn't work in FB internal CI")
    @unittest.skipIf(IS_WINDOWS, "No 'resource' module on Windows")
    def test_fd_limit_exceeded(self):
        # See NOTE [ DataLoader on Linux and open files limit ]
        import subprocess
        subprocess.check_output([sys.executable, '-c', """\
import torch
import resource
from torch.utils.data import DataLoader, IterableDataset

class RandomDataset(IterableDataset):
    def __init__(self, len, size):
        super(RandomDataset).__init__()
        self.len = len
        self.size = size

    def __iter__(self):
        return self

    def __next__(self):
        if self.len <= 0:
            raise StopIteration
        self.len -= 1
        return torch.randn(self.size)

try:
    keep_fds_alive = []
    resource.setrlimit(resource.RLIMIT_NOFILE, (100, 100))
    for random_t in DataLoader(RandomDataset(200, (2,2)), multiprocessing_context="fork",
                               num_workers=1, persistent_workers=True):
      random_t.max(dim=0)
      keep_fds_alive.append(random_t)
except RuntimeError as e:
    assert "ulimit -n" in str(e)
    assert "set_sharing_strategy" in str(e)
"""])

    def test_dataset_not_reset(self):
        dataset = DummyDataset()
        pin_memory_configs = [False]
        if TEST_CUDA:
            pin_memory_configs.append(True)
        for pin_memory in pin_memory_configs:
            dataloader = self._get_data_loader(dataset, num_workers=2, pin_memory=pin_memory)
            dataset.start = 0
            for i in range(10):
                for x in dataloader:
                    pass
                # Changing the start value here doesn't have any effect in the dataset
                # cached by the workers. since they are not recreated between epochs
                # and can cache values safely
                dataset.start = i

    @unittest.skipIf(IS_SANDCASTLE, "subprocess doesn't work in FB internal CI")
    @unittest.skipIf(IS_WINDOWS, "Needs fork")
    def test_early_exit(self):
        import subprocess
        proc = subprocess.check_output([sys.executable, '-c', """\
import torch
from torch.utils.data import DataLoader, IterableDataset

class RandomDataset(IterableDataset):
    def __init__(self, len, size):
        super(RandomDataset).__init__()
        self.len = len
        self.size = size

    def __iter__(self):
        return self

    def __next__(self):
        if self.len <= 0:
            raise StopIteration
        self.len -= 1
        return torch.randn(self.size)

if __name__ == '__main__':
    dl = DataLoader(
        RandomDataset(64, (28, 28)),
        batch_size=16,
        num_workers=2,
        pin_memory=True,
        persistent_workers=True,
        multiprocessing_context="fork",
    )

    for _ in dl:
        break
"""])


class NamedTupleDataset(Dataset):
    from collections import namedtuple
    Batch = namedtuple('Batch', ['data', 'label', 'random_tensor'])
    Data = namedtuple('Data', ['positive', 'negative'])

    def __len__(self):
        return 4

    def __getitem__(self, ndx):
        return self.Batch(data=self.Data(positive=ndx, negative=-ndx),
                          label=str(ndx), random_tensor=torch.randn(3))


@unittest.skipIf(
    TEST_WITH_TSAN,
    "Fails with TSAN with the following error: starting new threads after multi-threaded "
    "fork is not supported. Dying (set die_after_fork=0 to override)")
class TestNamedTupleDataLoader(TestCase):
    def setUp(self):
        super().setUp()
        self.dataset = NamedTupleDataset()

    def test_dataloader_with_namedtuple(self):
        # auto-collation
        loader = DataLoader(self.dataset, batch_size=2, pin_memory=TEST_CUDA)
        for batch in loader:
            self.assertIsInstance(batch, NamedTupleDataset.Batch)
            self.assertEqual(batch.random_tensor.is_pinned(), TEST_CUDA)
            self.assertIsInstance(batch.data, NamedTupleDataset.Data)
            self.assertIsInstance(batch.data.positive, torch.Tensor)
            self.assertEqual(batch.data.positive.is_pinned(), TEST_CUDA)
        # no auto-collation
        loader = DataLoader(self.dataset, batch_size=None, pin_memory=TEST_CUDA)
        for batch in loader:
            self.assertIsInstance(batch, NamedTupleDataset.Batch)
            self.assertEqual(batch.random_tensor.is_pinned(), TEST_CUDA)
            self.assertIsInstance(batch.data, NamedTupleDataset.Data)
            self.assertNotIsInstance(batch.data.positive, torch.Tensor)

class SimpleCustomBatch:
    def __init__(self, data):
        transposed_data = list(zip(*data))
        self.inp = torch.stack(transposed_data[0], 0)
        self.tgt = torch.stack(transposed_data[1], 0)

    def pin_memory(self):
        self.inp = self.inp.pin_memory()
        self.tgt = self.tgt.pin_memory()
        return self

    def is_pinned(self):
        return self.inp.is_pinned() and self.tgt.is_pinned()

# Workaround for https://github.com/pytorch/pytorch/issues/50661
# Classes from  `__main__` can not be correctly unpickled from spawned module
# See https://docs.python.org/3/library/multiprocessing.html#multiprocessing-programming
self_module = __import__(os.path.splitext(os.path.basename(__file__))[0])

def collate_wrapper(batch):
    return self_module.SimpleCustomBatch(batch)


def collate_into_packed_sequence(batch):
    data = torch.stack([sample[0] for sample in batch], 1)
    t, b = data.size()
    lengths = torch.randint(1, t, size=(b,), dtype=torch.int64)
    return torch.nn.utils.rnn.pack_padded_sequence(data, lengths, enforce_sorted=False)


def collate_into_packed_sequence_batch_first(batch):
    data = torch.stack([sample[0] for sample in batch], 0)
    b, t = data.size()
    lengths = torch.randint(1, t, size=(b,), dtype=torch.int64)
    return torch.nn.utils.rnn.pack_padded_sequence(data, lengths, batch_first=True, enforce_sorted=False)


@unittest.skipIf(
    TEST_WITH_TSAN,
    "Fails with TSAN with the following error: starting new threads after multi-threaded "
    "fork is not supported. Dying (set die_after_fork=0 to override)")
class TestCustomPinFn(TestCase):
    def setUp(self):
        super().setUp()
        inps = torch.arange(10 * 5, dtype=torch.float32).view(10, 5)
        tgts = torch.arange(10 * 5, dtype=torch.float32).view(10, 5)
        self.dataset = TensorDataset(inps, tgts)

    @unittest.skipIf(not TEST_CUDA, "CUDA unavailable")
    def test_custom_batch_pin(self):
        test_cases = [
            (collate_wrapper, self_module.SimpleCustomBatch),
            (collate_into_packed_sequence, torch.nn.utils.rnn.PackedSequence),
            (collate_into_packed_sequence_batch_first, torch.nn.utils.rnn.PackedSequence),
        ]
        for collate_fn, elem_cls in test_cases:
            loader = DataLoader(self.dataset, batch_size=2, collate_fn=collate_fn,
                                pin_memory=True)
            for sample in loader:
                self.assertIsInstance(sample, elem_cls)
                self.assertTrue(sample.is_pinned())

    @unittest.skipIf(not TEST_CUDA, "CUDA unavailable")
    def test_custom_batch_pin_worker(self):
        test_cases = [
            (collate_wrapper, self_module.SimpleCustomBatch),
            (collate_into_packed_sequence, torch.nn.utils.rnn.PackedSequence),
            (collate_into_packed_sequence_batch_first, torch.nn.utils.rnn.PackedSequence),
        ]
        for collate_fn, elem_cls in test_cases:
            loader = DataLoader(self.dataset, batch_size=2, collate_fn=collate_fn,
                                pin_memory=True, num_workers=1)
            for sample in loader:
                self.assertIsInstance(sample, elem_cls)
                self.assertTrue(sample.is_pinned())


class TestWorkerQueueDataset(Dataset):
    def __init__(self, data):
        self.data = data
        self.worker_id = None

    def worker_init_fn(self, worker_id):
        self.worker_id = worker_id

    def __getitem__(self, item):
        return self.worker_id, self.data[item]

    def __len__(self):
        return len(self.data)


@unittest.skipIf(
    TEST_WITH_TSAN,
    "Fails with TSAN with the following error: starting new threads after multi-threaded "
    "fork is not supported. Dying (set die_after_fork=0 to override)")
@unittest.skipIf(
    TEST_WITH_ASAN,
    "Flaky with ASAN, see https://github.com/pytorch/pytorch/issues/65727")
class TestIndividualWorkerQueue(TestCase):
    def setUp(self):
        super().setUp()
        self.dataset = TestWorkerQueueDataset(list(range(128)))

    def _run_ind_worker_queue_test(self, batch_size, num_workers):
        loader = DataLoader(
            self.dataset, batch_size=batch_size, shuffle=False, num_workers=num_workers,
            timeout=5, worker_init_fn=self.dataset.worker_init_fn
        )
        current_worker_idx = 0
        for i, (worker_ids, sample) in enumerate(loader):
            self.assertEqual(worker_ids.tolist(), [current_worker_idx] * batch_size)
            self.assertEqual(sample.tolist(), list(range(i * batch_size, (i + 1) * batch_size)))
            current_worker_idx += 1
            if current_worker_idx == num_workers:
                current_worker_idx = 0

    def test_ind_worker_queue(self):
        max_num_workers = None
        if hasattr(os, 'sched_getaffinity'):
            try:
                max_num_workers = len(os.sched_getaffinity(0))
            except Exception:
                pass
        if max_num_workers is None:
            cpu_count = os.cpu_count()
            if cpu_count is not None:
                # Use half number of CPUs
                max_num_workers = cpu_count // 2

        if max_num_workers is None:
            max_num_workers = 1

        for batch_size in (8, 16, 32, 64):
            for num_workers in range(0, min(6, max_num_workers)):
                self._run_ind_worker_queue_test(batch_size=batch_size, num_workers=num_workers + 1)


class SetAffinityDataset(IterableDataset):

    def __iter__(self):
        torch.randperm(1)
        after = os.sched_getaffinity(0)
        return iter(after)

@unittest.skipIf(
    not hasattr(os, 'sched_setaffinity'),
    "os.sched_setaffinity is not available")
class TestSetAffinity(TestCase):
    def test_set_affinity_in_worker_init(self):
        # Query the current affinity mask to avoid setting a disallowed one
        old_affinity = os.sched_getaffinity(0)
        if not old_affinity:
            self.skipTest("No affinity information")
        # Choose any
        expected_affinity = list(old_affinity)[-1]

        def worker_set_affinity(_):
            os.sched_setaffinity(0, [expected_affinity])


        dataset = SetAffinityDataset()

        dataloader = torch.utils.data.DataLoader(
            dataset, num_workers=2, worker_init_fn=worker_set_affinity)
        for sample in dataloader:
            self.assertEqual(sample, [expected_affinity])

class ConvDataset(Dataset):
    def __init__(self):
        self.x = torch.ones(1, 1, 24000)
        # Call convolution on parent process
        self[0]

    def __len__(self):
        return 1

    def __getitem__(self, index):
        return torch.nn.functional.conv1d(self.x, torch.ones(1, 1, 2))


@unittest.skipIf(IS_WINDOWS, "Needs fork")
@unittest.skipIf(
    TEST_WITH_ASAN,
    "This test hangs when running with ASAN, see https://github.com/pytorch/pytorch/issues/75492")
class TestConvAfterFork(TestCase):
    # Tests crash reported in https://github.com/pytorch/pytorch/issues/53565
    def test_conv_after_fork(self):
        loader = DataLoader(ConvDataset(), num_workers=1)
        for x in loader:
            self.assertEqual(x.shape, (1, 1, 1, 23999))


if __name__ == '__main__':
    run_tests()<|MERGE_RESOLUTION|>--- conflicted
+++ resolved
@@ -48,11 +48,7 @@
     if IS_CI:
         raise ImportError(err_msg) from None
     else:
-<<<<<<< HEAD
-        warnings.warn(err_msg, stacklevel=2)
-=======
-        warnings.warn(err_msg, stacklevel=TO_BE_DETERMINED)
->>>>>>> fff02e67
+        warnings.warn(err_msg, stacklevel=1)
 
 try:
     import dill
