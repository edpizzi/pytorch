--- conflicted
+++ resolved
@@ -10426,10 +10426,6 @@
         'nn.functional.triplet_margin_loss',
         'nn.functional.triplet_margin_with_distance_loss',
         'round', 'xlogy', 'addcmul',
-<<<<<<< Updated upstream
-=======
-        '__rmatmul__', 'addbmm', 'addmv', 'baddbmm',
->>>>>>> Stashed changes
 
         # for macOS 12
         'masked.normalize', 'masked.sum', 'masked.var',
