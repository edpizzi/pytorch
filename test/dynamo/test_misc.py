--- conflicted
+++ resolved
@@ -5681,7 +5681,103 @@
         opt = torch._dynamo.optimize("eager")(fn)
         opt()
 
-<<<<<<< HEAD
+    def test_tracing_py_tree(self):
+        import torch.utils._pytree as pytree
+
+        def fn(xs):
+            flat_xs, spec = pytree.tree_flatten(xs)
+            res = [x.clone() for x in flat_xs]
+            return pytree.tree_unflatten(res, spec)
+
+        xs = [torch.tensor(i) for i in range(3)]
+
+        counter = CompileCounter()
+        torch._dynamo.optimize(counter, nopython=True)(fn)(xs)
+        self.assertEqual(counter.frame_count, 1)
+        self.assertEqual(counter.op_count, 3)
+
+    def test_tracing_nested_py_tree(self):
+        import torch.utils._pytree as pytree
+
+        def fn(xs):
+            flat_xs, spec = pytree.tree_flatten(xs)
+            res = [x.clone() for x in flat_xs]
+            return pytree.tree_unflatten(res, spec)
+
+        xs = [torch.tensor(i) for i in range(3)]
+        xsl = [xs, xs, xs, xs]
+
+        counter = CompileCounter()
+        comp_out = torch._dynamo.optimize(counter, nopython=True)(fn)(xsl)
+        real_out = fn(xsl)
+        self.assertEqual(comp_out, real_out)
+        self.assertEqual(counter.frame_count, 1)
+        self.assertEqual(counter.op_count, 12)
+
+    def test_tracing_nested_py_tree_tuples(self):
+        import torch.utils._pytree as pytree
+
+        def fn(xs):
+            flat_xs, spec = pytree.tree_flatten(xs)
+            res = [x.clone() for x in flat_xs]
+            return pytree.tree_unflatten(res, spec)
+
+        xs = [torch.tensor(i) for i in range(3)]
+        xsl = (xs, xs, xs, xs)
+
+        counter = CompileCounter()
+        comp_out = torch._dynamo.optimize(counter, nopython=True)(fn)(xsl)
+        real_out = fn(xsl)
+        self.assertEqual(comp_out, real_out)
+        self.assertEqual(counter.frame_count, 1)
+        self.assertEqual(counter.op_count, 12)
+
+    def test_tracing_nested_py_tree_dicts(self):
+        import torch.utils._pytree as pytree
+
+        def fn(xs):
+            flat_xs, spec = pytree.tree_flatten(xs)
+            res = [x.clone() for x in flat_xs]
+            return pytree.tree_unflatten(res, spec)
+
+        xs = [torch.tensor(i) for i in range(3)]
+        xsl = {
+            "a": xs,
+            "b": xs,
+            "c": xs,
+        }
+
+        counter = CompileCounter()
+        comp_out = torch._dynamo.optimize(counter, nopython=True)(fn)(xsl)
+        real_out = fn(xsl)
+        self.assertEqual(comp_out, real_out)
+        self.assertEqual(counter.frame_count, 1)
+        self.assertEqual(counter.op_count, 9)
+
+    def test_tracing_nested_py_tree_mixed_all(self):
+        import torch.utils._pytree as pytree
+
+        def fn(xs):
+            flat_xs, spec = pytree.tree_flatten(xs)
+            res = [x.clone() for x in flat_xs]
+            return pytree.tree_unflatten(res, spec)
+
+        xs = [torch.tensor(i) for i in range(3)]
+        xsa = (xs, xs)
+        xsb = {"aa": xsa, "ab": xs}
+        xsl = {
+            "a": xs,
+            "b": xsa,
+            "c": xsb,
+        }
+
+        counter = CompileCounter()
+        comp_out = torch._dynamo.optimize(counter, nopython=True)(fn)(xsl)
+        real_out = fn(xsl)
+        self.assertEqual(comp_out, real_out)
+        self.assertEqual(counter.frame_count, 1)
+        self.assertEqual(counter.op_count, 18)
+
     def _prepare_for_translation_validator(self):
         validator = TranslationValidator()
 
@@ -5797,104 +5893,6 @@
         self.assertEqual(r.success, False, msg=f"failed with model: {r.model}")
         self.assertIsNotNone(r.model)
         self.assertIsNotNone(r.failed_source_expr)
-=======
-    def test_tracing_py_tree(self):
-        import torch.utils._pytree as pytree
-
-        def fn(xs):
-            flat_xs, spec = pytree.tree_flatten(xs)
-            res = [x.clone() for x in flat_xs]
-            return pytree.tree_unflatten(res, spec)
-
-        xs = [torch.tensor(i) for i in range(3)]
-
-        counter = CompileCounter()
-        torch._dynamo.optimize(counter, nopython=True)(fn)(xs)
-        self.assertEqual(counter.frame_count, 1)
-        self.assertEqual(counter.op_count, 3)
-
-    def test_tracing_nested_py_tree(self):
-        import torch.utils._pytree as pytree
-
-        def fn(xs):
-            flat_xs, spec = pytree.tree_flatten(xs)
-            res = [x.clone() for x in flat_xs]
-            return pytree.tree_unflatten(res, spec)
-
-        xs = [torch.tensor(i) for i in range(3)]
-        xsl = [xs, xs, xs, xs]
-
-        counter = CompileCounter()
-        comp_out = torch._dynamo.optimize(counter, nopython=True)(fn)(xsl)
-        real_out = fn(xsl)
-        self.assertEqual(comp_out, real_out)
-        self.assertEqual(counter.frame_count, 1)
-        self.assertEqual(counter.op_count, 12)
-
-    def test_tracing_nested_py_tree_tuples(self):
-        import torch.utils._pytree as pytree
-
-        def fn(xs):
-            flat_xs, spec = pytree.tree_flatten(xs)
-            res = [x.clone() for x in flat_xs]
-            return pytree.tree_unflatten(res, spec)
-
-        xs = [torch.tensor(i) for i in range(3)]
-        xsl = (xs, xs, xs, xs)
-
-        counter = CompileCounter()
-        comp_out = torch._dynamo.optimize(counter, nopython=True)(fn)(xsl)
-        real_out = fn(xsl)
-        self.assertEqual(comp_out, real_out)
-        self.assertEqual(counter.frame_count, 1)
-        self.assertEqual(counter.op_count, 12)
-
-    def test_tracing_nested_py_tree_dicts(self):
-        import torch.utils._pytree as pytree
-
-        def fn(xs):
-            flat_xs, spec = pytree.tree_flatten(xs)
-            res = [x.clone() for x in flat_xs]
-            return pytree.tree_unflatten(res, spec)
-
-        xs = [torch.tensor(i) for i in range(3)]
-        xsl = {
-            "a": xs,
-            "b": xs,
-            "c": xs,
-        }
-
-        counter = CompileCounter()
-        comp_out = torch._dynamo.optimize(counter, nopython=True)(fn)(xsl)
-        real_out = fn(xsl)
-        self.assertEqual(comp_out, real_out)
-        self.assertEqual(counter.frame_count, 1)
-        self.assertEqual(counter.op_count, 9)
-
-    def test_tracing_nested_py_tree_mixed_all(self):
-        import torch.utils._pytree as pytree
-
-        def fn(xs):
-            flat_xs, spec = pytree.tree_flatten(xs)
-            res = [x.clone() for x in flat_xs]
-            return pytree.tree_unflatten(res, spec)
-
-        xs = [torch.tensor(i) for i in range(3)]
-        xsa = (xs, xs)
-        xsb = {"aa": xsa, "ab": xs}
-        xsl = {
-            "a": xs,
-            "b": xsa,
-            "c": xsb,
-        }
-
-        counter = CompileCounter()
-        comp_out = torch._dynamo.optimize(counter, nopython=True)(fn)(xsl)
-        real_out = fn(xsl)
-        self.assertEqual(comp_out, real_out)
-        self.assertEqual(counter.frame_count, 1)
-        self.assertEqual(counter.op_count, 18)
->>>>>>> 2099e9f5
 
 
 class TestTracer(JitTestCase):
