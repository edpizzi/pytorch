--- conflicted
+++ resolved
@@ -762,11 +762,7 @@
 def forward(self, a_1):
     sym_size = torch.ops.aten.sym_size(a_1, 0);  a_1 = None
     mul = sym_size * 2;  sym_size = None
-<<<<<<< HEAD
     empty = torch.ops.aten.empty.SymInt([mul], device = device(type='cpu'), pin_memory = False);  mul = None
-=======
-    empty = torch.ops.aten.empty.memory_format([mul], device = device(type='cpu'), pin_memory = False);  mul = None
->>>>>>> 399b1eb8
     sym_size_1 = torch.ops.aten.sym_size(empty, 0)
     return empty""")
 
