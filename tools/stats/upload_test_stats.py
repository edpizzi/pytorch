--- conflicted
+++ resolved
@@ -1,25 +1,5 @@
 import argparse
 import os
-<<<<<<< HEAD
-import requests
-import shutil
-import zipfile
-import xml.etree.ElementTree as ET
-from pathlib import Path
-from typing import Dict, List, Any
-
-import rockset  # type: ignore[import]
-import boto3  # type: ignore[import]
-
-PYTORCH_REPO = "https://api.github.com/repos/pytorch/pytorch"
-GITHUB_TOKEN = os.environ["GITHUB_TOKEN"]
-REQUEST_HEADERS = {
-    "Accept": "application/vnd.github.v3+json",
-    "Authorization": "token " + GITHUB_TOKEN,
-}
-S3_RESOURCE = boto3.resource("s3")
-TEMP_DIR = Path(os.environ["RUNNER_TEMP"]) / "tmp-test-stats"
-=======
 import xml.etree.ElementTree as ET
 from pathlib import Path
 from typing import Dict, List, Any, Tuple, Optional
@@ -31,7 +11,6 @@
     upload_to_rockset,
     unzip,
 )
->>>>>>> c10908cd
 
 
 def parse_xml_report(
@@ -184,41 +163,6 @@
         help="which retry of the workflow this is",
     )
     args = parser.parse_args()
-<<<<<<< HEAD
-
-    if TEMP_DIR.exists():
-        print("rm: ", TEMP_DIR)
-        shutil.rmtree(TEMP_DIR)
-
-    print("mkdir: ", TEMP_DIR)
-    TEMP_DIR.mkdir()
-    print("cd to ", TEMP_DIR)
-    os.chdir(TEMP_DIR)
-
-    # Download and extract all the reports (both GHA and S3)
-    download_and_extract_s3_reports(args.workflow_run_id, args.workflow_run_attempt)
-    artifact_urls = get_artifact_urls(args.workflow_run_id)
-    for name, url in artifact_urls.items():
-        download_and_extract_artifact(Path(name), url, args.workflow_run_attempt)
-
-    # Parse the reports and transform them to JSON
-    test_cases = []
-    for xml_report in Path(".").glob("**/*.xml"):
-        test_cases.extend(
-            parse_xml_report(
-                xml_report, int(args.workflow_run_id), int(args.workflow_run_attempt)
-            )
-        )
-
-    # Write the JSON to rockset
-    print(f"Writing {len(test_cases)} test cases to Rockset")
-    client = rockset.Client(
-        api_server="api.rs2.usw2.rockset.com", api_key=os.environ["ROCKSET_API_KEY"]
-    )
-    client.Collection.retrieve("test_run").add_docs(test_cases)
-    print("Done!")
-=======
     test_cases, test_suites = get_tests(args.workflow_run_id, args.workflow_run_attempt)
     upload_to_rockset("test_run", test_cases)
-    upload_to_rockset("test_suite", test_suites)
->>>>>>> c10908cd
+    upload_to_rockset("test_suite", test_suites)