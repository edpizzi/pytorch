import os
from typing import List, Dict, Optional, Tuple, Set, Any, Union, Sequence, TypeVar
from typing_extensions import Literal
import yaml
from collections import OrderedDict, defaultdict, namedtuple
import argparse
import pathlib
import json
from dataclasses import dataclass
import functools

from tools.codegen.model import (Argument, DispatchKey, FunctionSchema,
                                 Location, NativeFunction,
                                 NativeFunctionsGroup, OperatorName,
                                 BackendIndex, BackendMetadata,
                                 OptionalType, SchemaKind, SelfArgument,
                                 TensorOptionsArguments, Type, Variant,
                                 is_cuda_dispatch_key,
                                 is_generic_dispatch_key,
                                 is_ufunc_dispatch_key,
<<<<<<< HEAD
                                 NativeFunctionsViewGroup,
                                 ViewSchemaKind,
                                 Tag, BaseOperatorName)
=======
                                 BaseOperatorName)
>>>>>>> bd365532
from tools.codegen.api.types import (Binding, CppSignature, CppSignatureGroup,
                                     DispatcherSignature, NativeSignature)
from tools.codegen.api import cpp
import tools.codegen.api.dispatcher as dispatcher
import tools.codegen.api.native as native
import tools.codegen.api.meta as meta
import tools.codegen.api.structured as structured
from tools.codegen.api.translate import translate
from tools.codegen.selective_build.selector import SelectiveBuilder
from tools.codegen.utils import (
    Target, concatMap, context, mapMaybe, YamlDumper, YamlLoader, FileManager, assert_never, make_file_manager
)
from tools.codegen.context import (method_with_native_function,
                                   native_function_manager,
                                   with_native_function_and_indices,
                                   with_native_function)
import tools.codegen.dest as dest
from tools.codegen.gen_functionalization_type import (
    needs_functionalization,
    gen_functionalization_definition,
    gen_functionalization_registration,
    gen_functionalization_view_inverse_declaration,
    gen_composite_view_copy_kernel,
)

T = TypeVar('T')

# Welcome to the ATen code generator v2!  The ATen code generator is
# responsible for parsing native_functions.yaml and then generating
# various generated files (e.g., TypeDefault.cpp) based on the operators
# defined in this file.  This means that the code generator knows how to
# parse function schema, and then translate this into various C++ types
# and boilerplate code.
#
# Some things to know about this file when you modify it:
#
# - This file has STRICT mypy typechecking.  Typecheck it with
#   `mypy --config mypy-strict.ini` in the root source directory
#
# - Most of the heavy lifting lives in external modules:
#   - 'model' has the data model for native_functions.yaml.  The classes
#     in those file represent what you see when you look at
#     a native_functions.yaml
#   - 'api' has conversions for how to translate JIT schema into
#     the various C++ APIs that the codegen interacts with.  There
#     are in fact THREE different C++ APIs: the public C++ API,
#     the dispatcher API, and the legacy disaptcher API.  See each
#     of these respective files for more information

# ~~~~~~~~~~~~~~~~~~~~~~~~~~~~~~~~~~~~~~~~~~~~~~~~~~~~~~~~~~~~~~~~~~~ #
#
#                         HELPER FUNCTIONS
#
# ~~~~~~~~~~~~~~~~~~~~~~~~~~~~~~~~~~~~~~~~~~~~~~~~~~~~~~~~~~~~~~~~~~~ #

class NamespaceHelper():
    """ A helper for constructing the namespace open and close strings for a nested set of namespaces.

        e.g. for namespace_str torch::lazy,

        prologue:
        namespace torch {
        namespace lazy {

        epilogue:
        } // namespace lazy
        } // namespace torch
    """
    def __init__(self, namespace_str: str):
        # cpp_namespace can be a colon joined string such as torch::lazy
        cpp_namespaces = namespace_str.split("::")
        self.prologue_ = "\n".join([f"namespace {n} {{" for n in cpp_namespaces])
        self.epilogue_ = "\n".join([f"}} // namespace {n}" for n in reversed(cpp_namespaces)])

    @property
    def prologue(self) -> str:
        return self.prologue_

    @property
    def epilogue(self) -> str:
        return self.epilogue_

# A custom loader for YAML to let us also keep track of line numbers
# of each entry in the YAML file
class LineLoader(YamlLoader):
    def construct_mapping(self, node, deep=False):  # type: ignore[no-untyped-def]
        mapping = super().construct_mapping(node, deep=deep)  # type: ignore[no-untyped-call]
        # Add 1 so line numbering starts at 1
        mapping['__line__'] = node.start_mark.line + 1
        return mapping

_GLOBAL_PARSE_NATIVE_YAML_CACHE = {}

# Parse native_functions.yaml into a sequence of NativeFunctions and Backend Indices.
ParsedYaml = namedtuple('ParsedYaml', ['native_functions', 'backend_indices'])

def parse_native_yaml_struct(es: object, valid_tags: Set[str], path: str = "<stdin>") -> ParsedYaml:
    assert isinstance(es, list)
    rs: List[NativeFunction] = []
    bs: Dict[DispatchKey, Dict[OperatorName, BackendMetadata]] = defaultdict(dict)
    for e in es:
        assert isinstance(e.get('__line__'), int), e
        loc = Location(path, e['__line__'])
        funcs = e.get('func')
        with context(lambda: f'in {loc}:\n  {funcs}'):
            func, m = NativeFunction.from_yaml(e, loc, valid_tags)
            rs.append(func)
            BackendIndex.grow_index(bs, m)
    error_check_native_functions(rs)
    # Default dict is to prevent the codegen from barfing when we have a dispatch key that has no kernels yet.
    indices: Dict[DispatchKey, BackendIndex] = defaultdict(lambda: BackendIndex(
        dispatch_key=DispatchKey.Undefined,
        use_out_as_primary=True,
        external=False,
        device_guard=False,
        index={}))
    for k, v in bs.items():
        # All structured in-tree operators are implemented in terms of their out operator.
        indices[k] = BackendIndex(
            dispatch_key=k,
            use_out_as_primary=True,
            external=False,
            # Only cuda-like devices in tree require device guards
            device_guard=is_cuda_dispatch_key(k),
            index=v)
    return ParsedYaml(rs, indices)

def parse_tags_yaml_struct(es: object, path: str = "<stdin>") -> Set[str]:
    assert isinstance(es, list)
    rs: Set[str] = set()
    for e in es:
        assert isinstance(e.get('__line__'), int), e
        loc = Location(path, e['__line__'])
        tags = e.get('tag')
        with context(lambda: f'in {loc}:\n  {tags}'):
            e_i = e.copy()
            name = e_i.pop('tag')
            desc = e_i.pop('desc', '')
            # ensure that each tag has a non-empty description
            assert desc != ''
            rs.add(name)
    return rs

@functools.lru_cache(maxsize=None)
def parse_tags_yaml(path: str) -> Set[str]:
    # TODO: parse tags.yaml and create a tags database (a dict of tag name mapping to a Tag object)
    with open(path, 'r') as f:
        es = yaml.load(f, Loader=LineLoader)
        valid_tags = parse_tags_yaml_struct(es, path=path)
    return valid_tags

def parse_native_yaml(path: str, tags_yaml_path: str) -> ParsedYaml:
    # TODO: parse tags.yaml and create a tags database (a dict of tag name mapping to a Tag object)
    global _GLOBAL_PARSE_NATIVE_YAML_CACHE
    if path not in _GLOBAL_PARSE_NATIVE_YAML_CACHE:
        valid_tags = parse_tags_yaml(tags_yaml_path)
        with open(path, 'r') as f:
            es = yaml.load(f, Loader=LineLoader)
        _GLOBAL_PARSE_NATIVE_YAML_CACHE[path] = parse_native_yaml_struct(es, valid_tags, path=path)

    return _GLOBAL_PARSE_NATIVE_YAML_CACHE[path]

# Some assertions are already performed during parsing, but those are only within a single NativeFunction.
# Assertions here are meant to be performed across NativeFunctions.
def error_check_native_functions(funcs: Sequence[NativeFunction]) -> None:
    func_map: Dict[OperatorName, NativeFunction] = {}
    base_func_map: Dict[BaseOperatorName, List[NativeFunction]] = defaultdict(list)
    for f in funcs:
        func_map[f.func.name] = f
        base_func_map[f.func.name.name].append(f)
    for f in funcs:
        if f.structured_delegate is not None:
            delegate_func = func_map[f.structured_delegate]
            assert delegate_func.structured, \
                f"{f.func.name} is marked as a structured_delegate pointing to " \
                f"{f.structured_delegate}, but {f.structured_delegate} is not marked as structured. " \
                f"Consider adding 'structured=True' to the delegated operator"
<<<<<<< HEAD
        if f.tag is Tag.inplace_view:
=======
        if 'inplace_view' in f.tags:
>>>>>>> bd365532
            base_name = f.func.name.name
            overload_name = f.func.name.overload_name
            assert base_name.inplace, \
                f"{f.func.name} is marked with tag: inplace_view, but it doesn't follow the naming " \
                "convention for inplace ops - the codegen expects the base name to have a trailing underscore. "
            out_of_place_base_name = BaseOperatorName(base_name.base, False, base_name.dunder_method)
            assert len(base_func_map[out_of_place_base_name]) > 0, \
                f"{f.func.name} is marked with tag: inplace_view. The codegen expects there to be a corresponding " \
                f"out-of-place view op with the name '{base_name}' and matching schema, but it didn't find one. "


def cpp_string(s: str) -> str:
    """Convert a python string into a c++ string literal """
    s = s.replace('\\', '\\\\')
    s = s.replace('"', '\\"')
    s = s.replace('\a', '\\a')
    s = s.replace('\b', '\\b')
    s = s.replace('\f', '\\f')
    s = s.replace('\n', '\\n')
    s = s.replace('\v', '\\v')
    s = s.replace('\t', '\\t')
    return f'"{s}"'

# ~~~~~~~~~~~~~~~~~~~~~~~~~~~~~~~~~~~~~~~~~~~~~~~~~~~~~~~~~~~~~~~~~~~ #
#
#                        C++ CODE GENERATION
#
# ~~~~~~~~~~~~~~~~~~~~~~~~~~~~~~~~~~~~~~~~~~~~~~~~~~~~~~~~~~~~~~~~~~~ #

# Most functions in this section are curried: they consist of a function
# that takes some parameters (e.g., what is to be generated) which itself
# returns a function that actually maps NativeFunction to the code
# to be generated.  This pattern makes it convenient to use map, concatMap
# and similar functional combinators.

def static_dispatch_keys(backend: Optional[BackendIndex]) -> List[DispatchKey]:
    if backend is None:
        return []
    else:
        return [
            backend.dispatch_key,
            DispatchKey.CompositeImplicitAutograd,
            DispatchKey.CompositeExplicitAutograd
        ]

def get_static_dispatch_backend(f: NativeFunction, backend_index: BackendIndex) -> Optional[DispatchKey]:
    if (f.structured_delegate is not None or backend_index.has_kernel(f)):
        # TODO: for ops with structured_delegate it should check the dispatch table of
        # the out variant instead. For now, these structured ops all have CPU/CUDA kernels
        # so we always dispatch to the `backend`, but this could be wrong when we
        # migrate math/default_backend ops to use structured delegate.
        return backend_index.dispatch_key
    elif f.has_composite_explicit_autograd_kernel:
        return DispatchKey.CompositeExplicitAutograd
    elif f.has_composite_implicit_autograd_kernel:
        return DispatchKey.CompositeImplicitAutograd
    return None


def static_dispatch_ops_header(
        f: NativeFunction,
        backend_index: Optional[BackendIndex]) -> Optional[str]:
    if backend_index is None or f.manual_kernel_registration:
        return None

    dispatch_key = get_static_dispatch_backend(f, backend_index)
    return (f'#include <ATen/ops/{f.root_name}_{dispatch_key.lower()}_dispatch.h>'
            if dispatch_key is not None else None)


def static_dispatch_extra_headers(backend: Optional[BackendIndex], skip_tensor_include: bool = False) -> List[str]:
    if skip_tensor_include:
        # See Note [Avoiding Include Cycles In Static Dispatch]
        maybe_inl = '_inl'
    else:
        maybe_inl = ''
    return [f'#include <ATen/{dispatch_key}Functions{maybe_inl}.h>'
            for dispatch_key in static_dispatch_keys(backend)]


def static_dispatch(
        f: NativeFunction, cpp_sig: CppSignature,
        *, method: bool, backend_index: Optional[BackendIndex]
) -> Optional[str]:
    if backend_index is None or f.manual_kernel_registration:
        return None
    target_sig = CppSignatureGroup.from_native_function(f, method=False, fallback_binding=False).signature
    name = target_sig.name()
    exprs = translate(cpp_sig.arguments(), target_sig.arguments(), method=method)
    exprs_str = ', '.join(a.expr for a in exprs)

    dispatch_key = get_static_dispatch_backend(f, backend_index)
    if dispatch_key is not None:
        return f'return at::{dispatch_key.lower()}::{name}({exprs_str});'

    return f'TORCH_CHECK(false, "Static dispatch does not support {name} for {backend_index.dispatch_key}.");'

# Generates RegisterSchema.cpp.  Depending on the selector, either
# all schemas are registered, or only some are (in the case of
# selective build)
@dataclass(frozen=True)
class RegisterSchema:
    selector: SelectiveBuilder

    @method_with_native_function
    def __call__(self, f: NativeFunction) -> Optional[str]:
        if not self.selector.is_native_function_selected(f):
            return None
        return f'm.def({cpp_string(str(f.func))});\n'

# Generates Operators.h and Operators.cpp.
# These provide macros that, given an operator and overload name, allow users
# to access an "un-overloaded" function version of the operator. This
# is useful for extension writers who want to (1) want to decltype the operator
# and (2) don't want to worry about method-only operators.
@dataclass(frozen=True)
class ComputeOperators:
    target: Union[
        Literal[Target.DECLARATION],
        Literal[Target.DEFINITION]
    ]

    @method_with_native_function
    def __call__(self, f: NativeFunction) -> str:
        sig = DispatcherSignature.from_schema(f.func)
        name = f.func.name.unambiguous_name()
        call_method_name = 'call'
        redispatch_method_name = 'redispatch'

        if self.target is Target.DECLARATION:
            # Note [The ATen Operators API]
            # The ATen Operators API lives in the at::_ops namespace, and contains compile-time
            # metadata about each operator + entry points into the Dispatcher.
            # The C++ function, method, and redispatch API's are all implemented as wrappers
            # into various bits of the structs defined here.
            #
            # Important characteristics about the Operators API:
            # (1) It follows the Dispatcher API.
            #     This is kind of necessary to avoid overhead.
            #     For example: if it followed the C++ API, then all of the faithful C++ factory functions
            #     would need to wrap their arguments into TensorOptions only to unwrap them again.
            # (2) Overload names are disambiguated.
            #     This is helpful for pytorch extenders who would like to decltype() an aten operator,
            #     that has overloads, e.g. decltype(at::_ops::mul_Tensor::call)
            # (3) No argument defaulting is allowed.
            #     This is more of an implementation detail to avoid #include cycles,
            #     since TensorBody.h (which defines the Tensor class) needs to include this file.
            # (4) manual_cpp_bindings and faithful names are not included in the API.
            #     This applies to stuff like __dispatch__is_complex(), and add_outf().
            #     These aren't "real aten ops", they're just additional functions provided by the C++ API.
            #     They're implemented as wrappers in Functions.h that call into the actual operators
            #     defined here, i.e. at::_ops::is_complex::call() and at::_ops::add_out::call().
            #     This means that ATEN_OP(is_complex) will not fastpath, and will go through the dispatcher.
            return f"""
struct TORCH_API {name} {{
  using schema = {sig.type()};
  using ptr_schema = schema*;
  // See Note [static constexpr char* members for windows NVCC]
  STATIC_CONSTEXPR_STR_INL_EXCEPT_WIN_CUDA(name, "aten::{f.func.name.name}")
  STATIC_CONSTEXPR_STR_INL_EXCEPT_WIN_CUDA(overload_name, "{f.func.name.overload_name}")
  STATIC_CONSTEXPR_STR_INL_EXCEPT_WIN_CUDA(schema_str, {cpp_string(str(f.func))})
  static {sig.defn(name=call_method_name, is_redispatching_fn=False)};
  static {sig.defn(name=redispatch_method_name, is_redispatching_fn=True)};
}};"""
        elif self.target is Target.DEFINITION:
            defns = f"""
STATIC_CONST_STR_OUT_OF_LINE_FOR_WIN_CUDA({name}, name, "aten::{f.func.name.name}")
STATIC_CONST_STR_OUT_OF_LINE_FOR_WIN_CUDA({name}, overload_name, "{f.func.name.overload_name}")
STATIC_CONST_STR_OUT_OF_LINE_FOR_WIN_CUDA({name}, schema_str, {cpp_string(str(f.func))})

// aten::{f.func}
static C10_NOINLINE c10::TypedOperatorHandle<{name}::schema> create_{name}_typed_handle() {{
  return c10::Dispatcher::singleton()
      .findSchemaOrThrow({name}::name, {name}::overload_name)
      .typed<{name}::schema>();
}}
"""

            for is_redispatching_fn in [False, True]:
                if is_redispatching_fn:
                    dispatcher_exprs_str = ', '.join(['dispatchKeySet'] + [a.name for a in sig.arguments()])
                    dispatcher_call = 'redispatch'
                    method_name = f'{name}::{redispatch_method_name}'
                else:
                    dispatcher_exprs_str = ', '.join([a.name for a in sig.arguments()])
                    dispatcher_call = 'call'
                    method_name = f'{name}::{call_method_name}'

                defns += f"""
// aten::{f.func}
{sig.defn(name=method_name, is_redispatching_fn=is_redispatching_fn)} {{
    static auto op = create_{name}_typed_handle();
    return op.{dispatcher_call}({dispatcher_exprs_str});
}}
"""
            return defns
        else:
            assert_never(self.target)


# Generates Functions.h, which provides the functional public C++ API,
# and the scaffolding to call into the dispatcher from these functions.
@dataclass(frozen=True)
class ComputeFunction:
    static_dispatch_backend_index: Optional[BackendIndex]

    @method_with_native_function
    def __call__(self, f: NativeFunction) -> Optional[str]:
        if Variant.function not in f.variants:
            return None

        sig_group = CppSignatureGroup.from_native_function(f, method=False, fallback_binding=f.manual_cpp_binding)

        def generate_defn(faithful: bool) -> str:
            if faithful:
                sig = sig_group.faithful_signature
                assert sig is not None
            else:
                sig = sig_group.signature

            # See Note [The ATen Operators API]
            target_sig = DispatcherSignature.from_schema(f.func)
            exprs = translate(sig.arguments(), target_sig.arguments())
            exprs_str = ', '.join([e.expr for e in exprs])

            static_dispatch_block = static_dispatch(f, sig, method=False, backend_index=self.static_dispatch_backend_index)
            if static_dispatch_block is None:
                return f"""
// aten::{f.func}
TORCH_API inline {sig.decl()} {{
    return at::_ops::{f.func.name.unambiguous_name()}::call({exprs_str});
}}
"""
            else:
                return f"""
// aten::{f.func}
TORCH_API inline {sig.decl()} {{
    {static_dispatch_block}
}}
"""
        result = generate_defn(False)
        if sig_group.faithful_signature is not None:
            result += generate_defn(True)

        return result

# Generates TensorBody.h. This file provides the object-oriented (method-based)
# public C++ API, and the scaffolding to call into the dispatcher from these functions.
@dataclass(frozen=True)
class ComputeTensorMethod:
    target: Union[
        Literal[Target.DECLARATION],
        Literal[Target.DEFINITION]
    ]
    static_dispatch_backend_index: Optional[BackendIndex]

    @method_with_native_function
    def __call__(self, f: NativeFunction) -> Optional[str]:
        if Variant.method not in f.variants:
            return None

        assert not f.func.is_out_fn()
        assert f.func.arguments.self_arg is not None

        sig_group = CppSignatureGroup.from_native_function(f, method=True, fallback_binding=f.manual_cpp_binding)

        if self.target is Target.DECLARATION:
            result = f"{sig_group.signature.decl()} const;\n"
            if sig_group.faithful_signature is not None:
                result += f"{sig_group.faithful_signature.decl()} const;\n"
            return result

        if self.target is not Target.DEFINITION:
            assert_never(self.target)

        def generate_defn(faithful: bool) -> str:
            if faithful:
                sig = sig_group.faithful_signature
                assert sig is not None
            else:
                sig = sig_group.signature

            target_sig = DispatcherSignature.from_schema(f.func)
            exprs = translate(sig.arguments(), target_sig.arguments(), method=True)
            exprs_str = ', '.join([e.expr for e in exprs])

            static_dispatch_block = static_dispatch(f, sig, method=True, backend_index=self.static_dispatch_backend_index)
            if static_dispatch_block is None:
                return f"""
// aten::{f.func}
inline {sig.defn(prefix="Tensor::")} const {{
    return at::_ops::{f.func.name.unambiguous_name()}::call({exprs_str});
}}
"""
            else:
                return f"""
// aten::{f.func}
inline {sig.defn(prefix="Tensor::")} const {{
    {static_dispatch_block}
}}
"""

        result = generate_defn(faithful=False)
        if sig_group.faithful_signature is not None:
            result += generate_defn(faithful=True)

        return result

# Generates RedispatchFunctions.h.
# This is similar to the C++ API defined in Functions.h, but provides access
# to the dispatcher's redispatch API.
@dataclass(frozen=True)
class ComputeRedispatchFunction:

    @method_with_native_function
    def __call__(self, f: NativeFunction) -> Optional[str]:
        # We unconditionally generate function variants of the redispatch API.
        # This is mainly because we can namespace functions separately, but not methods,
        sig_group = CppSignatureGroup.from_native_function(f, method=False, fallback_binding=f.manual_cpp_binding)

        def generate_defn(faithful: bool) -> str:
            if faithful:
                sig = sig_group.faithful_signature
                assert sig is not None
            else:
                sig = sig_group.signature

            target_sig = DispatcherSignature.from_schema(f.func)
            exprs = translate(sig.arguments(), target_sig.arguments())
            exprs_str = ', '.join(['dispatchKeySet'] + [a.expr for a in exprs])

            return f"""
// aten::{f.func}
TORCH_API inline {sig.decl(is_redispatching_fn=True)} {{
    return at::_ops::{f.func.name.unambiguous_name()}::redispatch({exprs_str});
}}
"""
        result = generate_defn(False)
        if sig_group.faithful_signature is not None:
            result += generate_defn(True)

        return result


# Generates ATenOpList.cpp, a runtime accessible list of all aten
# operators.
# TODO: This was historically used to help some JIT interop code
# figure out whether or not to treat aten namespace'd operators
# one way or another, we should reevaluate if this is actually needed.
@with_native_function
def compute_aten_op(f: NativeFunction) -> str:
    return f'{{"aten::{f.func.name.name}", "{f.func.name.overload_name}"}},'

# Generates MetaFunctions.h
def compute_meta_function_declaration(g: NativeFunctionsGroup) -> Optional[str]:
    if not g.structured:
        return None
    with native_function_manager(g.out):
        name = meta.name(g)
        args = structured.meta_arguments(g)
        args_str = ', '.join(a.decl() for a in args)
        parent_class = g.out.structured_inherits
        if parent_class is None:
            parent_class = "at::impl::MetaBase"
        meta_return = "void"
        precomputed = g.out.precomputed if g.structured else None

        if precomputed:
            # Generate the template declaration with one bool parameter for each
            # precomputed element. Each parameter is true if the corresponding (in
            # terms of position) precomputed element has been set.
            precomputed_values = [*precomputed.replace.values(), precomputed.add]
            precomputed_elements = [elem for replace_list in precomputed_values for elem in replace_list]
            precomputed_template_parameters = [elem.name.upper() for elem in precomputed_elements]
            precomputed_template_params_str = ", ".join(f"bool {param} = false" for param in precomputed_template_parameters)
            precompute_template_decl = f"template <{precomputed_template_params_str}>"

            # Generate a string containing declarations of all precomputed elements.
            precomputed_elements_with_cpp_types = [
                structured.argument_type(elem, binds=elem.name)
                for elem in precomputed_elements
            ]

            precomputed_elements_decl = ";\n".join(
                f"{elem.cpp_type(strip_ref=True)} {elem.name}" for elem in precomputed_elements_with_cpp_types
            )

            # Generate "setter" methods for each precomputed element. Each method will return
            # a new instance of precompute_out with the template parameter that corresponds to
            # the member set by the method to true (to indicate that it has been set).
            setter_methods = []
            for i, elem in enumerate(precomputed_elements):
                # Generate the signature. The return type will be the same
                # as the type of `this` but with the template parameter
                # corresponding to the element set by this method set to true.
                # The assert generated below will ensure that this template
                # parameter is false on the type of `this`.
                return_ty_templates = ", ".join(
                    precomputed_template_parameters[:i] + ["true"] + precomputed_template_parameters[i + 1:]
                )
                return_ty = f"precompute_out<{return_ty_templates}>"
                elem_cpp_ty = precomputed_elements_with_cpp_types[i].cpp_type(strip_ref=True)
                signature = f"{return_ty} set_{elem.name}({elem_cpp_ty} value)"

                # Generate an assert which checks that the
                # template parameter corresponding to the precomputed
                # element that is set by this method is false on the
                # class corresponding to the object that `this` points to.
                # This ensures that each element can be set only once.
                assert_msg = f"\"{precomputed_elements[i].name} already set\""
                assert_stmt = f"static_assert({precomputed_template_parameters[i]} == false, {assert_msg});"

                # Generate the new object construction block. All state
                # except the element that this method sets is copied from the
                # object that `this` points to. The value for the element that
                # the method sets is taken from a method parameter.
                construction_stmts = []
                construction_stmts.append(f"{return_ty} ret;")

                for j, elem in enumerate(precomputed_elements):
                    if i == j:
                        construction_stmts.append(f"ret.{elem.name} = value;")
                    else:
                        construction_stmts.append(f"ret.{elem.name} = this->{elem.name};")

                construction_stmts.append("return ret;")
                construction_block = "\n".join(construction_stmts)

                setter_methods.append(f"""
                    {signature} {{
                        {assert_stmt}
                        {construction_block}
                    }}
                """)
            setter_methods_decl = "\n".join(setter_methods)

            # Meta should return an instance of the struct containing the precomputed elements.
            meta_return_template_params = ", ".join(["true"] * len(precomputed_template_parameters))
            # This typedef (actually a using statement) is needed so that TORCH_META_FUNC can reuse the return
            # type (which has a variable number of template parameters).
            meta_return_typedef = f"using meta_return_ty = precompute_out <{meta_return_template_params}>;"
            meta_return = "meta_return_ty"
            precomputed_decl = f"""
                {precompute_template_decl}
                struct TORCH_API precompute_out {{
                    {setter_methods_decl}
                    {precomputed_elements_decl};
            }};"""
        else:
            meta_return_typedef = ""
            precomputed_decl = ""

        return f"""\
struct TORCH_API structured_{name} : public {parent_class} {{
    {precomputed_decl}
    {meta_return_typedef}
    {meta_return} meta({args_str});
}};
"""


def needs_backend_select(f: NativeFunction, selector: SelectiveBuilder) -> bool:
    name = str(f.func.name.name)
    if name.endswith('_like') or name.startswith('new_'):
        return False
    if f.func.arguments.tensor_options is None:
        return False
    return selector.is_native_function_selected(f)


# Generates RegisterBackendSelect.cpp, a series of kernels which provide
# specialized computation of dispatch key for operator signatures which cannot
# be easily done automatically using templating.
@dataclass(frozen=True)
class ComputeBackendSelect:
    target: Union[
        Literal[Target.DEFINITION],
        Literal[Target.REGISTRATION]
    ]

    # Selector object to determine which operators to generate
    # registration code for.
    selector: SelectiveBuilder

    @method_with_native_function
    def __call__(self, f: NativeFunction) -> Optional[str]:
        if not needs_backend_select(f, self.selector):
            return None

        name = native.name(f.func)
        native_sig = NativeSignature(f.func)

        native_tensor_args = [
            a for a in native_sig.arguments()
            if isinstance(a.argument, Argument) and a.argument.type.is_tensor_like()
        ]

        dispatcher_sig = DispatcherSignature.from_schema(f.func)

        sig: Union[NativeSignature, DispatcherSignature]
        sig = dispatcher_sig
        dispatcher_exprs = dispatcher_sig.exprs()
        dispatch_key = "c10::computeDispatchKey(dtype, layout, device)"

        if self.target is Target.DEFINITION:
            # I don't think there's actually a good reason to generate
            # these two cases differently
            # The first case could probably be improved though- it calls computeDispatchKeySet(),
            # which looks at TLS dispatch keys- there should not be any by the time we reach backend select.
            if native_tensor_args:
                tensor_args = ', '.join(a.name for a in native_tensor_args)
                compute_dk = f"""\
DispatchKeySet _dk_set = c10::DispatchKeySet({dispatch_key}) | c10::detail::multi_dispatch_key_set({tensor_args});
  DispatchKeySet _dk_mask = c10::DispatchKeySet(DispatchKeySet::FULL_AFTER, DispatchKey::BackendSelect);
  DispatchKeySet _dk = c10::impl::computeDispatchKeySet(_dk_set, _dk_mask);"""
            else:
                compute_dk = f"DispatchKeySet _dk = c10::DispatchKeySet({dispatch_key});"
            return f"""\
// aten::{f.func}
C10_ALWAYS_INLINE
{sig.defn(name)} {{
  {compute_dk}
  return at::_ops::{f.func.name.unambiguous_name()}::redispatch(
      _dk, {', '.join(a.expr for a in dispatcher_exprs)});
}}
"""
        elif self.target is Target.REGISTRATION:
            return f"""m.impl("aten::{f.func.name}", TORCH_FN({name}));"""
        else:
            assert_never(self.target)

# ~~~~~~~~~~~~~~~~~~~~~~~~~~~~~~~~~~~~~~~~~~~~~~~~~~~~~~~~~~~~~~~~~~~ #
#
#                       YAML CODE GENERATION
#
# ~~~~~~~~~~~~~~~~~~~~~~~~~~~~~~~~~~~~~~~~~~~~~~~~~~~~~~~~~~~~~~~~~~~ #

def format_yaml(data: object) -> str:
    # Ignore alias in Dumper
    YamlDumper.ignore_aliases = lambda self, data: True  # type: ignore[assignment]

    # Support serializing OrderedDict
    def dict_representer(dumper: Any, data: Any) -> Any:
        return dumper.represent_dict(data.items())
    YamlDumper.add_representer(OrderedDict, dict_representer)  # type: ignore[no-untyped-call]
    # Some yaml parsers (e.g. Haskell's) don't understand line breaks.
    # width=1e9 turns off optional line breaks and improves
    # the portability of the outputted yaml.
    return yaml.dump(data, default_flow_style=False, Dumper=YamlDumper, width=1e9)  # type: ignore[no-any-return]

# For some reason, some defaults we write to YAML are written as native
# YAML objects, rather than doing them uniformly as strings.  This
# function detects those cases and converts them into native Python
# objects.
def pythonify_default(s: str) -> object:
    if s == 'true':
        return True
    elif s == 'false':
        return False

    try:
        return int(s)
    except ValueError:
        try:
            return float(s)
        except ValueError:
            return s

# What is a dynamic type?  Over time, the semantic meaning of
# dynamic type has degraded to meaninglessness (in the old days,
# it captured dtype-ness of types, but that has gone away with
# the removal of TH).  These days, it's mostly the same thing as
# the C++ API argument type, except that Tensor and Tensor?
# arguments simply present as Tensor.
#
# TODO: Get rid of dynamic_type, after getting tools/autograd
# to use the new codegen framework
def dynamic_type(t: Type) -> str:
    if isinstance(t, OptionalType):
        return dynamic_type(t.elem)
    # Note we don't use t.is_tensor_like() here because it would
    # also include Tensor[]
    if str(t) == 'Tensor':
        return 'at::Tensor'
    return cpp.argumenttype_type(t, mutable=False, binds='__placeholder__').cpp_type()

def compute_method_of_yaml(variants: Set[Variant]) -> List[str]:
    # This is written out explicitly to ensure that Tensor and
    # namespace are put into the list in the right order
    method_of = ['Type']
    if Variant.method in variants:
        method_of.append('Tensor')
    if Variant.function in variants:
        method_of.append('namespace')
    return method_of

def compute_returns_yaml(f: NativeFunction) -> Tuple[List[Dict[str, str]], Dict[str, str]]:
    # Note [name and field_name]
    # ~~~~~~~~~~~~~~~~~~~~~~~~~~
    # To understand name_to_field_name, we must first talk about this
    # schema:
    #
    #   lstsq.X(Tensor self, Tensor A, *, Tensor(a!) X, Tensor(b!) qr) -> (Tensor(a!) solution, Tensor(b!) QR)
    #
    # There is something very odd about this schema: it is an out
    # variant of the function (that is to say, it will convert into
    # at::lstsq_out() in the C++ API), but the names of the output
    # return arguments don't match the keyword argument names of
    # the inputs.  It TURNS OUT that in this situation, the historical
    # Declarations.yaml we want to output is this (abbreviated to
    # only show relevant fields):
    #
    #   arguments:
    #     ...
    #   - field_name: solution
    #     name: X
    #   - field_name: QR
    #     name: qr
    #     ...
    #
    #   returns:
    #   - field_name: solution
    #     name: X
    #   - field_name: QR
    #     name: qr
    #
    # The name of the return fields is stored in 'field_name', and the
    # name of the arguments is stored in 'name'.  So when we process
    # arguments, we need a way to get at the corresponding return.  At
    # the moment, this is most conveniently done by constructing a
    # mapping from name (the argument concept) to field_name (the
    # return concept) while processing return arguments, since we don't
    # directly maintain this correspondence in the modeling of function
    # schema itself.
    #
    # See also https://github.com/pytorch/pytorch/issues/43114
    name_to_field_name: Dict[str, str] = {}

    # Compute the returns field of the YAML entry
    names = cpp.return_names(f)
    returns = []
    for i, (r, name) in enumerate(zip(f.func.returns, names)):
        ret = {
            'dynamic_type': dynamic_type(r.type),
            'name': name,
            'type': cpp.return_type(r).cpp_type(),
        }

        if r.name:
            # See Note [name and field_name]
            ret['field_name'] = r.name
            if f.func.is_out_fn():
                name_to_field_name[f.func.arguments.out[i].name] = r.name

        returns.append(ret)

    return returns, name_to_field_name

# arguments in yaml roughly corresponds to the public C++ API
def compute_cpp_argument_yaml(cpp_a: Binding, *, schema_order: bool, kwarg_only_set: Set[str],
                              out_arg_set: Set[str], name_to_field_name: Dict[str, str]) -> object:
    if isinstance(cpp_a.argument, TensorOptionsArguments):
        arg: Dict[str, object] = {
            'annotation': None,
            'dynamic_type': 'at::TensorOptions',
            'is_nullable': False,
            'name': cpp_a.name,
            'type': cpp_a.type,
            'kwarg_only': True,
        }
        if cpp_a.default is not None:
            arg['default'] = cpp_a.default
        return arg
    elif isinstance(cpp_a.argument, SelfArgument):
        raise AssertionError()
    elif isinstance(cpp_a.argument, Argument):
        return compute_argument_yaml(
            cpp_a.argument, schema_order=schema_order,
            kwarg_only_set=kwarg_only_set, out_arg_set=out_arg_set, name_to_field_name=name_to_field_name)

def compute_argument_yaml(a: Argument, *, schema_order: bool, kwarg_only_set: Set[str],
                          out_arg_set: Set[str], name_to_field_name: Dict[str, str]) -> object:
    arg: Dict[str, object] = {
        'annotation': str(a.annotation) if a.annotation else None,
        'dynamic_type': dynamic_type(a.type),
        'is_nullable': a.type.is_nullable(),
        'name': a.name,
        'type': cpp.argument_type(a, binds="__placeholder__").cpp_type(),
    }
    if a.default is not None:
        arg['default'] = pythonify_default(cpp.default_expr(a.default, a.type))
    if a.name in kwarg_only_set:
        arg['kwarg_only'] = True
    if a.name in out_arg_set:
        arg['output'] = True
        arg['allocate'] = True
        # See Note [name and field_name]
        if a.name in name_to_field_name:
            arg['field_name'] = name_to_field_name[a.name]
    # Historically, booleans don't get their size recorded, because it
    # is already built into the cpp type (e.g., std::array<bool, 4>)
    l = a.type.is_list_like()
    if l is not None and l.size is not None and str(l.elem) != 'bool':
        arg['size'] = l.size
    return arg

@with_native_function
def compute_declaration_yaml(f: NativeFunction) -> object:
    returns, name_to_field_name = compute_returns_yaml(f)

    # These sets are used to conveniently test if an argument is a
    # kwarg-only or out argument
    kwarg_only_set = set(a.name for a in f.func.arguments.flat_kwarg_only)
    out_arg_set = set(a.name for a in f.func.arguments.out)

    sig_group = CppSignatureGroup.from_native_function(f, method=False, fallback_binding=False)
    cpp_args = sig_group.signature.arguments()
    arguments = [
        compute_cpp_argument_yaml(
            cpp_a, schema_order=False,
            kwarg_only_set=kwarg_only_set, out_arg_set=out_arg_set, name_to_field_name=name_to_field_name)
        for cpp_a in cpp_args
    ]

    schema_order_jit_arguments = list(f.func.schema_order_arguments())

    schema_order_arguments = [
        compute_argument_yaml(
            a, schema_order=True,
            kwarg_only_set=kwarg_only_set, out_arg_set=out_arg_set, name_to_field_name=name_to_field_name)
        for a in schema_order_jit_arguments
    ]

    cpp_schema_order_types = [
        # NB: method here doesn't matter
        r.type for a in schema_order_jit_arguments
        for r in cpp.argument(
            a, method=False, cpp_no_default_args=set(), faithful=False, has_tensor_options=False)
    ]

    cpp_returns = cpp.returns_type(f.func.returns).cpp_type()
    schema_order_cpp_signature = f"{cpp_returns} ({', '.join(cpp_schema_order_types)})"

    is_factory_method = any(isinstance(a.argument, TensorOptionsArguments) for a in cpp_args) \
        and Variant.method not in f.variants

    return OrderedDict([
        ('name', cpp.name(f.func)),
        ('operator_name', str(f.func.name.name)),
        ('overload_name', str(f.func.name.overload_name)),
        ('manual_kernel_registration', f.manual_kernel_registration),
        ('category_override', f.category_override if f.category_override is not None else ''),
        ('schema_string', f'aten::{f.func}'),
        ('arguments', arguments),
        ('schema_order_cpp_signature', schema_order_cpp_signature),
        ('schema_order_arguments', schema_order_arguments),
        ('method_of', compute_method_of_yaml(f.variants)),
        ('mode', 'native'),
        ('python_module', '' if f.python_module is None else f.python_module),
        ('returns', returns),
        ('inplace', f.func.name.name.inplace),
        ('is_factory_method', is_factory_method),
        ('abstract', f.is_abstract),
        ('device_guard', f.device_guard),
        ('with_gil', False),
        ('deprecated', False),
        ('has_math_kernel', f.has_composite_implicit_autograd_kernel),
    ])

# See Note [Auto generated composite kernels]
def has_autogenerated_composite_kernel(f: NativeFunction) -> bool:
    return (f.structured or f.structured_delegate is not None) and \
           (f.func.kind() == SchemaKind.functional or f.func.kind() == SchemaKind.inplace)

@with_native_function_and_indices
def compute_registration_declarations(f: NativeFunction, backend_indices: Dict[DispatchKey, BackendIndex]) -> str:
    name = dispatcher.name(f.func)
    returns_type = dispatcher.returns_type(f.func.returns).cpp_type_registration_declarations()
    args = dispatcher.arguments(f.func)
    args_str = ', '.join(a.no_default().decl_registration_declarations() for a in args)
    comment_data : Dict[str, str] = {
        'schema': f'aten::{f.func}',
        # TODO: What exactly is the semantics of the 'dispatch' field?
        'dispatch': str(
            {k for k, v in backend_indices.items() if v.has_kernel(f)} != {DispatchKey.CompositeImplicitAutograd}),
        'default': str(f.has_composite_kernel or has_autogenerated_composite_kernel(f))
    }
    return f"""{returns_type} {name}({args_str}); // {json.dumps(comment_data)}
"""

# ~~~~~~~~~~~~~~~~~~~~~~~~~~~~~~~~~~~~~~~~~~~~~~~~~~~~~~~~~~~~~~~~~~~ #
#
#                           RUN IT ALL
#
# ~~~~~~~~~~~~~~~~~~~~~~~~~~~~~~~~~~~~~~~~~~~~~~~~~~~~~~~~~~~~~~~~~~~ #

def get_custom_build_selector(
        provided_op_registration_allowlist: Optional[List[str]],
        op_selection_yaml_path: Optional[str]) -> SelectiveBuilder:
    assert not (
        provided_op_registration_allowlist is not None and
        op_selection_yaml_path is not None), (
            "Both provided_op_registration_allowlist and " +
            "op_selection_yaml_path can NOT be provided at the " +
            "same time.")

    op_registration_allowlist: Optional[Set[str]] = None
    if provided_op_registration_allowlist is not None:
        op_registration_allowlist = set(provided_op_registration_allowlist)

    if op_registration_allowlist is not None:
        selector = SelectiveBuilder.from_legacy_op_registration_allow_list(
            op_registration_allowlist,
            True,
            False,
        )
    elif op_selection_yaml_path is not None:
        selector = SelectiveBuilder.from_yaml_path(op_selection_yaml_path)
    else:
        selector = SelectiveBuilder.get_nop_selector()

    return selector

def pre_group_native_functions(
        native_functions: Sequence[NativeFunction]) -> Dict[FunctionSchema, Dict[SchemaKind, NativeFunction]]:
    pre_grouped_native_functions: Dict[FunctionSchema, Dict[SchemaKind, NativeFunction]] = defaultdict(dict)
    for f in native_functions:
        d = pre_grouped_native_functions[f.func.signature()]
        assert f.func.kind() not in d
        d[f.func.kind()] = f
    return pre_grouped_native_functions

def get_grouped_by_view_native_functions(
        native_functions: Sequence[NativeFunction]
) -> Sequence[Union[NativeFunction, NativeFunctionsViewGroup]]:
    def maybe_create_view_group(d: Dict[ViewSchemaKind, NativeFunction]) -> List[Union[NativeFunction, NativeFunctionsViewGroup]]:
        funcs: List[Union[NativeFunction, NativeFunctionsViewGroup]] = []
        if ViewSchemaKind.aliasing not in d:
            # Case 1: this op / op group is not aliasing, so we don't create a view group.
            # return the original (ungrouped) native functions instead.
            for func in d.values():
                funcs.append(func)
        else:
            # Case 2: this op group contains an aliasing op, so we create a ViewGroup for it.
            # The handling for out= ops here is unfortunate.
            # out= ops don't really make sense for view operators.
            # However, we have at least one existing {view}_copy.out operator in native_functions.yaml.
            # It shouldn't be part of a view group, so we explicitly don't group it.
            # There currently aren't any out= view ops (and there probably shouldn't be).
            # We also expect that when we hit this case, the `non_aliasing` op in the dict
            # *must* be a view_copy op (this is asserted in the NativeFunctionsViewGroup constructor)
            if ViewSchemaKind.out in d:
                funcs.append(d[ViewSchemaKind.out])

            funcs.append(NativeFunctionsViewGroup(
                view=d[ViewSchemaKind.aliasing],
                view_copy=d.get(ViewSchemaKind.non_aliasing, None),
                view_inplace=d.get(ViewSchemaKind.inplace, None),
            ))
        return funcs

    grouped_by_views: Dict[FunctionSchema, Dict[ViewSchemaKind, NativeFunction]] = defaultdict(dict)
    for f in native_functions:
        schema = f.func.signature(strip_view_copy_name=True)
        assert f.view_schema_kind not in grouped_by_views[schema]
        grouped_by_views[schema][f.view_schema_kind] = f

    return list(concatMap(maybe_create_view_group, grouped_by_views.values()))

def get_grouped_native_functions(
        native_functions: Sequence[NativeFunction]) -> Sequence[Union[NativeFunction, NativeFunctionsGroup]]:
    def flatten_pre_group(d: Dict[SchemaKind, NativeFunction]) -> Sequence[Union[NativeFunction, NativeFunctionsGroup]]:
        r = NativeFunctionsGroup.from_dict(d)
        if r is None:
            return list(d.values())
        else:
            return [r]

    # TODO: how come ValuesView isn't a Sequence lol
    pre_grouped_native_functions = pre_group_native_functions(native_functions)
    return list(concatMap(flatten_pre_group, list(pre_grouped_native_functions.values())))

def gen_aggregated_headers(
        *,
        native_functions: Sequence[NativeFunction],
        grouped_native_functions: Sequence[Union[NativeFunction, NativeFunctionsGroup]],
        structured_native_functions: Sequence[NativeFunctionsGroup],
        static_dispatch_idx: Optional[BackendIndex],
        selector: SelectiveBuilder,
        backend_indices: Dict[DispatchKey, BackendIndex],
        cpu_fm: FileManager,
        cuda_fm: FileManager,
        functions_keys: Set[DispatchKey],
        dispatch_keys: Sequence[DispatchKey],
        rocm: bool,
) -> None:
    # Buck doesn't support dynamic output files, so we aggregate all operator
    # headers into a single file
    cpu_fm.write('NativeMetaFunctions.h', lambda: {
        'NativeMetaFunctions_includes': [],
        'NativeMetaFunctions_declarations': list(
            mapMaybe(compute_meta_function_declaration, structured_native_functions)),
    })
    method_native_functions = [fn for fn in native_functions
                               if Variant.method in fn.variants]
    non_method_native_functions = [fn for fn in native_functions
                                   if fn not in method_native_functions]
    cpu_fm.write('MethodOperators.h', lambda: {
        'MethodOperators_includes': [],
        'MethodOperators_declarations': list(mapMaybe(ComputeOperators(
            Target.DECLARATION), method_native_functions)),
    })
    cpu_fm.write('Operators.h', lambda: {
        'Operators_includes': ['#include <ATen/MethodOperators.h>'],
        'Operators_declarations': list(mapMaybe(ComputeOperators(
            Target.DECLARATION), non_method_native_functions)),
    })
    cpu_fm.write('Functions.h', lambda: {
        'static_dispatch_extra_headers': static_dispatch_extra_headers(static_dispatch_idx),
        'Functions_includes': ['#include <ATen/Operators.h>'],
        'Functions_declarations': list(mapMaybe(ComputeFunction(
            static_dispatch_backend_index=static_dispatch_idx), native_functions)),
    })
    cpu_fm.write('NativeFunctions.h', lambda: {
        'NativeFunctions_includes': ['#include <ATen/NativeMetaFunctions.h>'],
        'NativeFunctions_declarations': list(concatMap(
            # Convert to a set first to remove duplicate kernel names.
            # Backends are allowed to repeat kernel names; only generate the declaration once!
            lambda f: list(OrderedDict.fromkeys(concatMap(
                lambda backend_idx:
                    dest.compute_native_function_declaration(f, backend_idx),
                backend_indices.values()))),
            grouped_native_functions)),
    })

    for dispatch_key in dispatch_keys:
        fm = cuda_fm if is_cuda_dispatch_key(dispatch_key) else cpu_fm
        if dispatch_key in functions_keys:
            if dispatch_key in static_dispatch_keys(static_dispatch_idx):
                # See Note [Avoiding Include Cycles In Static Dispatch]
                inl_headers = ''
            else:
                inl_headers = f'#include <ATen/{dispatch_key}Functions_inl.h>'

            fm.write_with_template(f'{dispatch_key}Functions.h', 'DispatchKeyFunctions.h', lambda: {
                'dispatch_key': str(dispatch_key),
                'inline_headers_for_nonstatic_build': inl_headers,
            })
            fm.write_with_template(f'{dispatch_key}Functions_inl.h', 'DispatchKeyFunctions_inl.h', lambda: {
                'DispatchKeyFunctions_inl_includes': [],
                'dispatch_namespace': dispatch_key.lower(),
                'dispatch_namespaced_declarations': list(concatMap(
                    dest.RegisterDispatchKey(
                        backend_indices[dispatch_key],
                        Target.NAMESPACED_DECLARATION,
                        selector,
                        rocm=rocm,
                        cpp_namespace='at::native',
                        class_method_name=None,
                        skip_dispatcher_op_registration=False),
                    grouped_native_functions
                )),
            })

        del fm

def gen_per_operator_headers(
        *,
        native_functions: Sequence[NativeFunction],
        grouped_native_functions: Sequence[Union[NativeFunction, NativeFunctionsGroup]],
        static_dispatch_idx: Optional[BackendIndex],
        selector: SelectiveBuilder,
        backend_indices: Dict[DispatchKey, BackendIndex],
        cpu_fm: FileManager,
        cuda_fm: FileManager,
        ops_fm: FileManager,
        functions_keys: Set[DispatchKey],
        dispatch_keys: Sequence[DispatchKey],
        rocm: bool,
) -> None:
    # For CMake builds, split operator declarations into separate headers in
    # the ATen/ops folder to split up header dependencies
    functions_by_root_name: Dict[str, List[NativeFunction]] = defaultdict(lambda: [])
    for fn in native_functions:
        functions_by_root_name[fn.root_name].append(fn)

    grouped_functions_by_root_name: Dict[str, List[Union[NativeFunction, NativeFunctionsGroup]]] = defaultdict(lambda: [])
    for group in grouped_native_functions:
        name = group.root_name
        grouped_functions_by_root_name[name].append(group)

    for name, functions in functions_by_root_name.items():
        ops_fm.write_with_template(
            f'{name}_ops.h', 'Operator.h', lambda: {
                'declarations': list(mapMaybe(ComputeOperators(
                    Target.DECLARATION), functions)),
            })

        ops_fm.write_with_template(
            f'{name}.h', 'Function.h', lambda: {
                'static_dispatch_ops_headers': list(mapMaybe(
                    lambda fn: static_dispatch_ops_header(fn, backend_index=static_dispatch_idx),
                    functions)),
                'operator_includes': f'#include <ATen/ops/{name}_ops.h>',
                'function_definitions': list(mapMaybe(ComputeFunction(
                    static_dispatch_backend_index=static_dispatch_idx), functions)),
            })

        grouped_functions = grouped_functions_by_root_name.get(name, [])
        structured_functions = [fn for fn in grouped_functions
                                if isinstance(fn, NativeFunctionsGroup) and fn.structured]
        is_structured = len(structured_functions) > 0


        if is_structured:
            ops_fm.write_with_template(
                f'{name}_meta.h', 'NativeMetaFunction.h', lambda: {
                    'meta_function_declarations': list(mapMaybe(
                        compute_meta_function_declaration, structured_functions)),
                })


        ops_fm.write_with_template(
            f'{name}_native.h', 'NativeFunction.h', lambda: {
                'extra_includes': (f'#include <ATen/ops/{name}_meta.h>'
                                   if is_structured else []),
                'native_function_declarations': list(concatMap(
                    # Convert to a set first to remove duplicate kernel names.
                    # Backends are allowed to repeat kernel names; only generate the declaration once!
                    lambda f: list(OrderedDict.fromkeys(concatMap(
                        lambda backend_idx:
                            dest.compute_native_function_declaration(f, backend_idx),
                        backend_indices.values()))),
                    grouped_functions)),
            })

    for category, suffix in [
            ('Functions', ''),
            ('Operators', '_ops'),
            ('NativeMetaFunctions', '_meta'),
            ('NativeFunctions', '_native'),
    ]:
        cpu_fm.write(f'{category}.h', lambda: {
            'static_dispatch_extra_headers': [],
            f'{category}_includes': [
                f'#include <ATen/ops/{name}{suffix}.h>'
                for name in sorted(functions_by_root_name.keys())
            ],
            f'{category}_declarations': [],
        })

    for dispatch_key in dispatch_keys:
        if dispatch_key not in functions_keys:
            continue

        dispatch_namespace = dispatch_key.lower()
        dispatch_names = []

        for name, functions in functions_by_root_name.items():
            grouped_functions = grouped_functions_by_root_name.get(name, [])
            declarations = list(concatMap(
                dest.RegisterDispatchKey(
                    backend_indices[dispatch_key],
                    Target.NAMESPACED_DECLARATION,
                    selector,
                    rocm=rocm,
                    cpp_namespace='at::native',
                    class_method_name=None,
                    skip_dispatcher_op_registration=False),
                grouped_functions
            ))

            if len(declarations) == 0:
                continue

            dispatch_names.append(name)
            ops_fm.write_with_template(
                f'{name}_{dispatch_namespace}_dispatch.h',
                'DispatchKeyFunction.h', lambda: {
                    'dispatch_namespace': dispatch_namespace,
                    'dispatch_namespaced_declarations': declarations,
                })

        fm = cuda_fm if is_cuda_dispatch_key(dispatch_key) else cpu_fm
        if dispatch_key in static_dispatch_keys(static_dispatch_idx):
            # See Note [Avoiding Include Cycles In Static Dispatch]
            inl_headers = ''
        else:
            inl_headers = f'#include <ATen/{dispatch_key}Functions_inl.h>'

        fm.write_with_template(f'{dispatch_key}Functions.h', 'DispatchKeyFunctions.h', lambda: {
            'dispatch_key': str(dispatch_key),
            'inline_headers_for_nonstatic_build': inl_headers,
        })
        fm.write_with_template(f'{dispatch_key}Functions_inl.h', 'DispatchKeyFunctions_inl.h', lambda: {
            'dispatch_namespace': dispatch_namespace,
            'DispatchKeyFunctions_inl_includes': [
                f'#include <ATen/ops/{name}_{dispatch_namespace}_dispatch.h>'
                for name in sorted(dispatch_names)
            ],
            'dispatch_namespaced_declarations': [],
        })
        del fm

    cpu_fm.write('MethodOperators.h', lambda: {
        'MethodOperators_includes': sorted(
            f'#include <ATen/ops/{name}_ops.h>'
            for name, functions in functions_by_root_name.items()
            if any(Variant.method in fn.variants for fn in functions)
        ),
        'MethodOperators_declarations': [],
    })

def gen_headers(
        *,
        native_functions: Sequence[NativeFunction],
        grouped_native_functions: Sequence[Union[NativeFunction, NativeFunctionsGroup]],
        structured_native_functions: Sequence[NativeFunctionsGroup],
        static_dispatch_idx: Optional[BackendIndex],
        selector: SelectiveBuilder,
        backend_indices: Dict[DispatchKey, BackendIndex],
        core_fm: FileManager,
        cpu_fm: FileManager,
        cuda_fm: FileManager,
        ops_fm: FileManager,
        dispatch_keys: Sequence[DispatchKey],
        functions_keys: Set[DispatchKey],
        rocm: bool,
        per_operator_headers: bool,
) -> None:
    if per_operator_headers:
        gen_per_operator_headers(
            native_functions=native_functions,
            grouped_native_functions=grouped_native_functions,
            static_dispatch_idx=static_dispatch_idx,
            selector=selector,
            backend_indices=backend_indices,
            cpu_fm=cpu_fm,
            cuda_fm=cuda_fm,
            ops_fm=ops_fm,
            dispatch_keys=dispatch_keys,
            functions_keys=functions_keys,
            rocm=rocm,
        )
    else:
        gen_aggregated_headers(
            native_functions=native_functions,
            grouped_native_functions=grouped_native_functions,
            structured_native_functions=structured_native_functions,
            static_dispatch_idx=static_dispatch_idx,
            selector=selector,
            backend_indices=backend_indices,
            cpu_fm=cpu_fm,
            cuda_fm=cuda_fm,
            dispatch_keys=dispatch_keys,
            functions_keys=functions_keys,
            rocm=rocm,
        )

    def static_dispatch_method_headers() -> List[str]:
        return list(mapMaybe(
            lambda fn: static_dispatch_ops_header(fn, backend_index=static_dispatch_idx),
            [fn for fn in native_functions if Variant.method in fn.variants]))


    core_fm.write('TensorBody.h', lambda: {
        'static_dispatch_ops_headers': (
            static_dispatch_method_headers() if per_operator_headers
            else static_dispatch_extra_headers(static_dispatch_idx, skip_tensor_include=True)),
        'tensor_method_declarations': list(mapMaybe(ComputeTensorMethod(
            target=Target.DECLARATION, static_dispatch_backend_index=static_dispatch_idx), native_functions)),
        'tensor_method_definitions': list(mapMaybe(ComputeTensorMethod(
            target=Target.DEFINITION, static_dispatch_backend_index=static_dispatch_idx), native_functions)),
    })

    cpu_fm.write('RedispatchFunctions.h', lambda: {
        'function_redispatch_definitions': list(mapMaybe(ComputeRedispatchFunction(), native_functions)),
    })

    cpu_fm.write('RegistrationDeclarations.h', lambda: {
        'registration_declarations': [compute_registration_declarations(f, backend_indices) for f in native_functions],
    })


    def gen_aten_interned_strings() -> Dict[str, str]:
        attrs = set()  # All function argument names
        names = set()  # All ATen function names
        for func in native_functions:
            names.add(str(func.func.name.name))
            # Some operators don't have a functional variant but we still create a
            # symbol without the underscore
            names.add(func.func.name.name.base)

            for arg in func.func.schema_order_arguments():
                attrs.add(arg.name)

        # These are keywords in C++, so aren't valid symbol names
        # https://en.cppreference.com/w/cpp/language/operator_alternative
        names -= set(['and', 'and_eq', 'bitand', 'bitor', 'compl', 'not',
                      'not_eq', 'or', 'or_eq', 'xor', 'xor_eq'])

        return {
            'aten_symbols': ' \\\n'.join([
                f"_(aten, {name})" for name in sorted(names)
            ]),
            'attr_symbols': ' \\\n'.join([
                f"_(attr, {name})" for name in sorted(attrs)
            ]),
        }

    core_fm.write('aten_interned_strings.h', gen_aten_interned_strings)

def gen_source_files(
        *,
        native_functions: Sequence[NativeFunction],
        grouped_native_functions: Sequence[Union[NativeFunction, NativeFunctionsGroup]],
        structured_native_functions: Sequence[NativeFunctionsGroup],
        native_functions_with_view_groups: Sequence[Union[NativeFunction, NativeFunctionsViewGroup]],
        selector: SelectiveBuilder,
        backend_indices: Dict[DispatchKey, BackendIndex],
        core_fm: FileManager,
        cpu_fm: FileManager,
        cpu_vec_fm: FileManager,
        cuda_fm: FileManager,
        dispatch_keys: Sequence[DispatchKey],
        functions_keys: Set[DispatchKey],
        rocm: bool,
        force_schema_registration: bool,
        per_operator_headers: bool,
        skip_dispatcher_op_registration: bool,
) -> None:
    extra_cuda_headers = '''\
#include <c10/cuda/CUDAGuard.h>
#include <ATen/cuda/ATenCUDAGeneral.h>
#include <ATen/cuda/CUDADevice.h>
#include <ATen/cuda/CUDAContext.h>'''
    if rocm:
        extra_cuda_headers = '''\
#include <ATen/hip/impl/HIPGuardImplMasqueradingAsCUDA.h>
#include <ATen/hip/ATenHIPGeneral.h>
#include <ATen/hip/HIPDevice.h>
#include <ATen/hip/HIPContext.h>'''

    for dispatch_key in dispatch_keys:
        fm = cuda_fm if is_cuda_dispatch_key(dispatch_key) else cpu_fm

        if per_operator_headers:
            def operator_headers() -> List[str]:
                headers = []
                for g in grouped_native_functions:
                    is_registered = False
                    if backend_index.has_kernel(g):
                        is_registered = True
                    # The above has_kernel test on a group will only test for
                    # the existence of out dispatch, because that's how
                    # structured kernels work. But sometimes functions can be
                    # grouped but not be structured, and then you need to check
                    # each individual piece, as they may have manual dispatch
                    # entries.
                    elif isinstance(g, NativeFunctionsGroup) and any(backend_index.has_kernel(fn) for fn in g.functions()):
                        is_registered = True
                    # TODO: this condition is a bit questionable
                    elif g.structured and dispatch_key in (DispatchKey.Meta, DispatchKey.CompositeExplicitAutograd):
                        is_registered = True
                    if not is_registered:
                        continue

                    headers.append(f"#include <ATen/ops/{g.root_name}_native.h>")
                    if dispatch_key == DispatchKey.CompositeExplicitAutograd:
                        headers.append(f"#include <ATen/ops/{g.root_name}.h>")
                    if dispatch_key in functions_keys:
                        headers.append(
                            f"#include <ATen/ops/{g.root_name}_{dispatch_namespace}_dispatch.h>")

                return sorted(set(headers))
        else:
            def operator_headers() -> List[str]:
                headers = ["#include <ATen/NativeFunctions.h>"]
                if dispatch_key == DispatchKey.CompositeExplicitAutograd:
                    headers.append("#include <ATen/Functions.h>")
                if dispatch_key in functions_keys:
                    headers.append(f"#include <ATen/{dispatch_key!s}Functions.h>")
                return headers

        backend_index = backend_indices[dispatch_key]
        dispatch_namespace = str(dispatch_key).lower()
        fm.write_with_template(f'Register{dispatch_key}.cpp', 'RegisterDispatchKey.cpp', lambda: {
            'extra_cuda_headers': extra_cuda_headers if is_cuda_dispatch_key(dispatch_key) else '',
            'external_backend_headers': '',
            'dispatch_headers': dest.gen_registration_headers(backend_index, per_operator_headers, rocm),
            'ops_headers': operator_headers(),
            'DispatchKey': dispatch_key,
            'dispatch_namespace': dispatch_key.lower(),
            'dispatch_helpers': dest.gen_registration_helpers(backend_index),
            'dispatch_namespaced_definitions': list(concatMap(
                dest.RegisterDispatchKey(
                    backend_index,
                    Target.NAMESPACED_DEFINITION,
                    selector,
                    rocm=rocm,
                    cpp_namespace='at::native',
                    class_method_name=None,
                    skip_dispatcher_op_registration=skip_dispatcher_op_registration),
                grouped_native_functions
            )),
            'dispatch_anonymous_definitions': list(concatMap(
                dest.RegisterDispatchKey(
                    backend_index,
                    Target.ANONYMOUS_DEFINITION,
                    selector,
                    rocm=rocm,
                    cpp_namespace='at::native',
                    class_method_name=None,
                    skip_dispatcher_op_registration=skip_dispatcher_op_registration),
                grouped_native_functions
            )),
            'dispatch_registrations': [] if skip_dispatcher_op_registration else list(concatMap(
                dest.RegisterDispatchKey(
                    backend_index,
                    Target.REGISTRATION,
                    selector,
                    rocm=rocm,
                    cpp_namespace='at::native',
                    class_method_name=None,
                    skip_dispatcher_op_registration=skip_dispatcher_op_registration),
                grouped_native_functions
            )),
        })

        for g in structured_native_functions:
            if not g.out.ufunc_inner_loop or not is_ufunc_dispatch_key(dispatch_key):
                continue
            name = g.functional.func.name.name
            if dispatch_key is DispatchKey.CPU:
                assert fm is cpu_fm
                fm.write_with_template(f'UfuncCPU_{name}.cpp', 'UfuncCPU.cpp', lambda: {
                    'meta_declaration': compute_meta_function_declaration(g),
                    'native_declaration':
                        dest.compute_native_function_declaration(g, backend_indices[dispatch_key]),
                    'native_definitions': dest.compute_ufunc_cpu(g),
                })
                cpu_vec_fm.write_with_template(f'UfuncCPUKernel_{name}.cpp', 'UfuncCPUKernel.cpp', lambda: {
                    'name': name,
                    'native_definitions': dest.compute_ufunc_cpu_kernel(g),
                })
            elif dispatch_key is DispatchKey.CUDA:
                cuda_headers = "#include <ATen/native/cuda/Loops.cuh>"
                if rocm:
                    cuda_headers = "#include <ATen/native/hip/Loops.cuh>"
                fm.write_with_template(f'UfuncCUDA_{name}.cu', 'UfuncCUDA.cu', lambda: {
                    'name': name,
                    'cuda_headers': cuda_headers,
                    'meta_declaration': compute_meta_function_declaration(g),
                    'native_declaration':
                        dest.compute_native_function_declaration(g, backend_indices[dispatch_key]),
                    'native_definitions': dest.compute_ufunc_cuda(g),
                })
            else:
                raise AssertionError(f'unrecognized {dispatch_key} for ufunc')

        del fm

    # BackendSelect is generated specially
    def gen_backend_select() -> Dict[str, List[str]]:
        relevant_fns = [fn for fn in native_functions if needs_backend_select(fn, selector)]
        return {
            'ops_headers': [f'#include <ATen/ops/{fn.root_name}_ops.h>' for fn in relevant_fns],
            'backend_select_method_definitions':
                list(mapMaybe(ComputeBackendSelect(Target.DEFINITION, selector), relevant_fns)),
            'backend_select_function_registrations':
                list(mapMaybe(ComputeBackendSelect(Target.REGISTRATION, selector), relevant_fns)),
        }
    cpu_fm.write('RegisterBackendSelect.cpp', gen_backend_select)

    schema_selector = selector
    if force_schema_registration:
        schema_selector = SelectiveBuilder.get_nop_selector()
    cpu_fm.write('RegisterSchema.cpp', lambda: {
        'schema_registrations': [] if skip_dispatcher_op_registration
        else list(mapMaybe(RegisterSchema(schema_selector), native_functions)),
    })

    def key_func(fn: Union[NativeFunction, NativeFunctionsGroup, NativeFunctionsViewGroup]) -> str:
        return fn.root_name

    cpu_fm.write_sharded(
        'Operators.cpp',
        native_functions,
        key_fn=key_func,
        env_callable=lambda fn: {
            'operator_headers': [f'#include <ATen/ops/{fn.root_name}.h>'],
            'definitions': [ComputeOperators(Target.DEFINITION)(fn)]},
        num_shards=5,
        sharded_keys={'operator_headers', 'definitions'}
    )

    cpu_fm.write('Functions.cpp', lambda: {})

    core_fm.write('TensorMethods.cpp', lambda: {})

    core_fm.write('ATenOpList.cpp', lambda: {
        'aten_ops': list(mapMaybe(compute_aten_op, native_functions)),
    })

    # We need to easily map from [inplace_op_name] -> [functional_op] for the functionalization pass,
    # so here I generate a mapping from every operator name to its corresponding functional NativeFunction (if it exist).
    pre_grouped_d: Dict[FunctionSchema, Dict[SchemaKind, NativeFunction]] = pre_group_native_functions(native_functions)
    to_functional_op: Dict[OperatorName, Optional[NativeFunction]] = {
        k: v for d in [
            {f.func.name: pre_grouped_d[func][SchemaKind.functional]
                if SchemaKind.functional in pre_grouped_d[func].keys() else None
                for f in pre_grouped_d[func].values()}
            for func in pre_grouped_d.keys()]
        for k, v in d.items()
    }


    def functionalization_env_callable(
            g: Union[NativeFunction, NativeFunctionsViewGroup]
    ) -> Dict[str, List[str]]:
        functions_needing_functionalization = [g] if needs_functionalization(selector, g) else []

        def gen_op_headers(g: Union[NativeFunction, NativeFunctionsViewGroup]) -> List[str]:
            if not needs_functionalization(selector, g):
                return []
            if isinstance(g, NativeFunctionsViewGroup):
                # view ops always get a functionalization kernel
                headers = [
                    f"#include <ATen/ops/{g.view.root_name}_native.h>",
                    f"#include <ATen/ops/{g.view.root_name}_ops.h>",
                ]
                if g.view_copy is not None:
                    headers += [
                        f"#include <ATen/ops/{g.view_copy.root_name}_native.h>",
                        f"#include <ATen/ops/{g.view_copy.root_name}_ops.h>",
                    ]
                return headers
            else:
                f = g
                return [
                    f"#include <ATen/ops/{f.root_name}_native.h>",
                    f"#include <ATen/ops/{f.root_name}_ops.h>",
                ]

        return {
            'ops_headers': gen_op_headers(g),
            'func_definitions': list(concatMap(
                lambda f: gen_functionalization_definition(
                    selector,
                    g,
                    # We need to manually map inplace ops to their out-of-place variants
                    # (we can't do this with NativeFunctionsGroup today because not all inplace ops have out= variants)
                    None if isinstance(g, NativeFunctionsViewGroup) else to_functional_op.get(g.func.name, None)),
                functions_needing_functionalization)),
            'func_registrations': list(concatMap(
                lambda f: gen_functionalization_registration(
                    selector, f, backend_indices[DispatchKey.CompositeImplicitAutograd]),
                functions_needing_functionalization)),
        }


    cpu_fm.write_sharded(
        'RegisterFunctionalization.cpp',
        native_functions_with_view_groups,
        key_fn=key_func,
        env_callable=functionalization_env_callable,
        num_shards=4,
        sharded_keys={'ops_headers', 'func_definitions', 'func_registrations'}
    )

    cpu_fm.write('FunctionalInverses.h', lambda: {
        'view_inverse_declarations': list(mapMaybe(
            lambda g: gen_functionalization_view_inverse_declaration(selector, g),
            [g for g in native_functions_with_view_groups if isinstance(g, NativeFunctionsViewGroup)]))
    })

    # See Note [view_copy NativeFunctions]
    # Every generated {view}_copy() native_function also comes with a generated composite implementation
    cpu_fm.write('CompositeViewCopyKernels.h', lambda: {
        'ops_headers': [
            f'#include <ATen/ops/{g.view.root_name}_ops.h>'
            for g in native_functions_with_view_groups if isinstance(g, NativeFunctionsViewGroup)
        ],
        'CompositeViewCopyKernel_Definitions': list(mapMaybe(
            gen_composite_view_copy_kernel,
            [g for g in native_functions_with_view_groups if isinstance(g, NativeFunctionsViewGroup)]))
    })


def gen_declarations_yaml(
        cpu_fm: FileManager,
        native_functions: Sequence[NativeFunction]) -> None:
    cpu_fm.write('Declarations.yaml', lambda:
                 format_yaml([compute_declaration_yaml(f) for f in native_functions]))

def main() -> None:
    parser = argparse.ArgumentParser(description='Generate ATen source files')
    parser.add_argument(
        '-s',
        '--source-path',
        help='path to source directory for ATen',
        default='aten/src/ATen')
    parser.add_argument(
        '-o',
        '--output-dependencies',
        help='output a list of dependencies into the given file and exit')
    parser.add_argument(
        '--dry-run', action='store_true',
        help='run without writing any files (still updates outputs)')
    parser.add_argument(
        '--per-operator-headers', action='store_true',
        help='generate separate headers per operator in ATen/ops')
    parser.add_argument(
        '-d', '--install_dir', help='output directory',
        default='build/aten/src/ATen')
    parser.add_argument(
        '--rocm',
        action='store_true',
        help='reinterpret CUDA as ROCm/HIP and adjust filepaths accordingly')
    # TODO: --op_registration_whitelist will be removed when all call-sites
    # for gen.py are moved over to using the operator YAML file for mobile
    # custom build.
    parser.add_argument(
        '--op_registration_whitelist',
        nargs='*',
        help='filter op registrations by the whitelist (if set); '
             'each item is `namespace`::`operator name` without overload name; '
             'e.g.: aten::empty aten::conv2d ...')
    parser.add_argument(
        '--op_selection_yaml_path',
        help='Provide a path to the operator selection (for custom build) YAML '
             'that contains the information about the set of selected operators '
             'and their categories (training, ...). Each operator is either a '
             'full operator name with overload or just a bare operator name. '
             'The operator names also contain the namespace prefix (e.g. aten::)')
    parser.add_argument(
        '--backend_whitelist',
        nargs='*',
        help='filter dispatch backend by the whitelist (if set), '
             'e.g.: CPU CUDA QuantizedCPU ...')
    parser.add_argument(
        '--static_dispatch_backend',
        help='generate static dispatch code for the specific backend (if set)')
    parser.add_argument(
        '--skip_dispatcher_op_registration',
        action='store_true',
        help='Avoid registering operators into the dispatcher.')
    parser.add_argument(
        '--force_schema_registration',
        action='store_true',
        help='force it to generate schema-only registrations for all ops, including'
             'those that are not listed on --op_registration_whitelist')
    parser.add_argument(
        '--generate',
        type=str,
        nargs='*',
        choices=['headers', 'sources', 'declarations_yaml'],
        default=['headers', 'sources', 'declarations_yaml'],
        help='Generate only a subset of files')
    options = parser.parse_args()

    selector = get_custom_build_selector(
        options.op_registration_whitelist,
        options.op_selection_yaml_path,
    )

    native_yaml_path = os.path.join(options.source_path, 'native/native_functions.yaml')
    tags_yaml_path = os.path.join(options.source_path, 'native/tags.yaml')
    parsed_yaml = parse_native_yaml(native_yaml_path, tags_yaml_path)
    native_functions, backend_indices = parsed_yaml.native_functions, parsed_yaml.backend_indices

    grouped_native_functions = get_grouped_native_functions(native_functions)
    structured_native_functions = [g for g in grouped_native_functions
                                   if isinstance(g, NativeFunctionsGroup)]
    native_functions_with_view_groups = get_grouped_by_view_native_functions(native_functions)

    template_dir = os.path.join(options.source_path, "templates")

    # NB: It is mandatory to NOT use os.path.join here, as the install directory
    # will eventually be ingested by cmake, which does not respect Windows style
    # path slashes.  If you switch this to use os.path.join, you'll get an error
    # like:
    #
    #   Syntax error in cmake code when parsing string
    #
    #     C:/Jenkins/workspace/pytorch-builds/pytorch-win-ws2016-cuda9-cudnn7-py3-build/build/aten/src/ATen\core/TensorMethods.h
    #
    #   Invalid character escape '\c'.
    core_install_dir = f'{options.install_dir}/core'
    pathlib.Path(core_install_dir).mkdir(parents=True, exist_ok=True)
    ops_install_dir = f'{options.install_dir}/ops'
    pathlib.Path(ops_install_dir).mkdir(parents=True, exist_ok=True)

    core_fm = make_file_manager(options=options, install_dir=core_install_dir)
    cpu_fm = make_file_manager(options=options)
    cpu_vec_fm = make_file_manager(options=options)
    cuda_fm = make_file_manager(options=options)
    ops_fm = make_file_manager(options=options, install_dir=ops_install_dir)

    extra_cuda_headers = '''\
#include <c10/cuda/CUDAGuard.h>
#include <ATen/cuda/ATenCUDAGeneral.h>
#include <ATen/cuda/CUDADevice.h>
#include <ATen/cuda/CUDAContext.h>'''
    if options.rocm:
        extra_cuda_headers = '''\
#include <ATen/hip/impl/HIPGuardImplMasqueradingAsCUDA.h>
#include <ATen/hip/ATenHIPGeneral.h>
#include <ATen/hip/HIPDevice.h>
#include <ATen/hip/HIPContext.h>'''

    from tools.codegen.model import dispatch_keys

    # Only a limited set of dispatch keys get CPUFunctions.h headers generated
    # for them; this is the set
    functions_keys = {
        DispatchKey.CPU,
        DispatchKey.CUDA,
        DispatchKey.CompositeImplicitAutograd,
        DispatchKey.CompositeExplicitAutograd,
        DispatchKey.Meta,
    }
    if options.backend_whitelist:
        dispatch_keys = [k for k in dispatch_keys if is_generic_dispatch_key(k) or str(k) in options.backend_whitelist]

    static_dispatch_idx: Optional[BackendIndex] = None
    if options.static_dispatch_backend:
        static_dispatch_idx = backend_indices[DispatchKey.parse(options.static_dispatch_backend)]

    if 'sources' in options.generate:
        gen_source_files(
            native_functions=native_functions,
            grouped_native_functions=grouped_native_functions,
            structured_native_functions=structured_native_functions,
            native_functions_with_view_groups=native_functions_with_view_groups,
            selector=selector,
            backend_indices=backend_indices,
            core_fm=core_fm,
            cpu_fm=cpu_fm,
            cpu_vec_fm=cpu_vec_fm,
            cuda_fm=cuda_fm,
            dispatch_keys=dispatch_keys,
            functions_keys=functions_keys,
            rocm=options.rocm,
            force_schema_registration=options.force_schema_registration,
            per_operator_headers=options.per_operator_headers,
            skip_dispatcher_op_registration=options.skip_dispatcher_op_registration,
        )

    if 'headers' in options.generate:
        gen_headers(
            native_functions=native_functions,
            grouped_native_functions=grouped_native_functions,
            structured_native_functions=structured_native_functions,
            static_dispatch_idx=static_dispatch_idx,
            selector=selector,
            backend_indices=backend_indices,
            core_fm=core_fm,
            cpu_fm=cpu_fm,
            cuda_fm=cuda_fm,
            ops_fm=ops_fm,
            dispatch_keys=dispatch_keys,
            functions_keys=functions_keys,
            rocm=options.rocm,
            per_operator_headers=options.per_operator_headers,
        )

    if 'declarations_yaml' in options.generate:
        gen_declarations_yaml(
            native_functions=native_functions,
            cpu_fm=cpu_fm)

    if options.output_dependencies:
        depfile_path = pathlib.Path(options.output_dependencies).resolve()
        depfile_name = depfile_path.name
        depfile_stem = depfile_path.stem

        for fm, prefix in [
                (cpu_fm, ""),
                (cpu_vec_fm, "cpu_vec_"),
                (core_fm, "core_"),
                (cuda_fm, "cuda_"),
                (ops_fm, "ops_"),
        ]:
            varname = prefix + depfile_stem
            path = depfile_path.parent / (prefix + depfile_name)
            fm.write_outputs(varname, str(path))


if __name__ == '__main__':
    main()<|MERGE_RESOLUTION|>--- conflicted
+++ resolved
@@ -18,13 +18,9 @@
                                  is_cuda_dispatch_key,
                                  is_generic_dispatch_key,
                                  is_ufunc_dispatch_key,
-<<<<<<< HEAD
                                  NativeFunctionsViewGroup,
                                  ViewSchemaKind,
-                                 Tag, BaseOperatorName)
-=======
                                  BaseOperatorName)
->>>>>>> bd365532
 from tools.codegen.api.types import (Binding, CppSignature, CppSignatureGroup,
                                      DispatcherSignature, NativeSignature)
 from tools.codegen.api import cpp
@@ -202,11 +198,7 @@
                 f"{f.func.name} is marked as a structured_delegate pointing to " \
                 f"{f.structured_delegate}, but {f.structured_delegate} is not marked as structured. " \
                 f"Consider adding 'structured=True' to the delegated operator"
-<<<<<<< HEAD
-        if f.tag is Tag.inplace_view:
-=======
         if 'inplace_view' in f.tags:
->>>>>>> bd365532
             base_name = f.func.name.name
             overload_name = f.func.name.overload_name
             assert base_name.inplace, \
