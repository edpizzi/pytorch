import collections
import contextlib
import copy
import dataclasses
import dis
import functools
import importlib
import inspect
import itertools
import linecache
import logging
import operator
import sys
import traceback
import types
import typing
import weakref
from collections.abc import Sized
from typing import Any, Callable, Dict, List, NamedTuple, Optional, Set, Tuple, Type
from unittest.mock import patch

import torch
import torch._logging
from torch._guards import Checkpointable, tracing, TracingContext

from . import (
    allowed_functions,
    config,
    exc,
    logging as torchdynamo_logging,
    side_effects,
    skipfiles,
    variables,
)
from .allowed_functions import is_allowed, is_builtin_constant
from .bytecode_analysis import get_indexof, JUMP_OPNAMES, livevars_analysis
from .bytecode_transformation import (
    cleaned_instructions,
    create_call_function,
    create_instruction,
    create_jump_absolute,
    Instruction,
    is_generator,
    unique_id,
)
from .codegen import PyCodegen
from .exc import ArgsMismatchError, BackendCompilerFailed, unimplemented, Unsupported
from .guards import GuardBuilder
from .output_graph import GraphCompileReason, OutputGraph, OutputGraphState
from .replay_record import DummyModule, ExecutionRecorder
from .resume_execution import ContinueExecutionCache, ReenterWith
from .source import (
    AttrSource,
    GetItemSource,
    GlobalSource,
    GlobalWeakRefSource,
    LocalSource,
)
from .utils import (
    counters,
    get_fake_value,
    get_instruction_source_311,
    graph_break_dup_warning_checker,
    istype,
    LazyString,
    proxy_args_kwargs,
)
from .variables.base import is_side_effect_safe, MutableLocal, typestr, VariableTracker
from .variables.builder import VariableBuilder, wrap_fx_proxy
from .variables.builtin import BuiltinVariable
from .variables.constant import ConstantVariable, EnumVariable
from .variables.ctx_manager import (
    ContextWrappingVariable,
    GenericContextWrappingVariable,
    WithExitFunctionVariable,
)
from .variables.dicts import ConstDictVariable
from .variables.functions import (
    BaseUserFunctionVariable,
    NestedUserFunctionVariable,
    UserFunctionVariable,
    UserMethodVariable,
)
from .variables.lists import (
    BaseListVariable,
    ListIteratorVariable,
    ListVariable,
    SetVariable,
    SliceVariable,
    TupleVariable,
)
from .variables.misc import (
    ClosureVariable,
    GetAttrVariable,
    InlinedClosureVariable,
    NullVariable,
    PythonModuleVariable,
    UnknownVariable,
)
from .variables.nn_module import NNModuleVariable
from .variables.tensor import (
    supported_const_comparison_ops,
    supported_tensor_comparison_ops,
    SymNodeVariable,
    TensorVariable,
)
from .variables.torch import TorchVariable
from .variables.user_defined import (
    RemovableHandleVariable,
    UserDefinedObjectVariable,
    UserDefinedVariable,
)

log = logging.getLogger(__name__)
graph_break_log = torch._logging.getArtifactLogger(__name__, "graph_breaks")
trace_call_log = torch._logging.getArtifactLogger(__name__, "trace_call")
trace_source_log = torch._logging.getArtifactLogger(__name__, "trace_source")


@functools.lru_cache(None)
def _step_logger():
    return torchdynamo_logging.get_step_logger(log)


@dataclasses.dataclass
class BlockStackEntry:
    target: Instruction
    stack_index: Optional[int] = None
    with_context: ContextWrappingVariable = None

    def can_restore(self):
        return self.with_context is not None

    def resume_fn(self):
        assert self.stack_index is not None
        if self.with_context and self.with_context.target_values:
            return ReenterWith(self.stack_index, tuple(self.with_context.target_values))
        else:
            return ReenterWith(self.stack_index)

    def exit(self, tx):
        return self.with_context.exit(tx)


class InstructionTranslatorGraphState(NamedTuple):
    output: OutputGraphState
    symbolic_locals: Dict[str, VariableTracker]
    stack: List[VariableTracker]
    block_stack: List[BlockStackEntry]
    instruction_pointer: Optional[int]
    current_instruction: Instruction
    next_instruction: Optional[Instruction]
    lineno: int

    def diff(self, other: "InstructionTranslatorGraphState") -> Optional[str]:
        for k in self._fields:
            if k == "output":
                return self.output.diff(other.output, prefix=f"{k}.")
            sv = getattr(self, k)
            ov = getattr(other, k)
            if sv != ov:
                return f"{k} mismatch: {sv} != {ov}"
        return None


def stack_op(fn: typing.Callable[..., object]):
    nargs = len(inspect.signature(fn).parameters)
    fn_var = BuiltinVariable(fn)

    @functools.wraps(fn)
    def impl(self: "InstructionTranslatorBase", inst: Instruction):
        self.push(fn_var.call_function(self, self.popn(nargs), {}))

    return impl


def _detect_and_normalize_assert_statement(
    self: "InstructionTranslatorBase",
    truth_fn: typing.Callable[[object], bool],
    push: bool,
):
    # Detect if this jump instruction is assert and normalize the assert
    # by pushing dummy error message when nothing is given.
    #
    # Python 3.9 assertion is in following format:
    # 18 POP_JUMP_IF_TRUE       28
    # 20 LOAD_ASSERTION_ERROR
    # 22 LOAD_CONST               3 ('Assert message') -> optional instruction
    # 24 CALL_FUNCTION            1                    -> optional instruction
    # 26 RAISE_VARARGS
    #
    # Python 3.8 assertion is in following format:
    # 18 POP_JUMP_IF_TRUE       28
    # 20 LOAD_GLOBAL              0 (Assertion type)
    # 22 LOAD_CONST               3 ('Assert message') -> optional instruction
    # 24 CALL_FUNCTION            1                    -> optional instruction
    # 26 RAISE_VARARGS            1

    if (truth_fn is not operator.truth) or push:
        return False

    assert isinstance(self.instruction_pointer, int)
    current_instruction_pointer = self.instruction_pointer
    inst = self.instructions[current_instruction_pointer]
    # Detect LOAD_ASSERTION_ERROR or LOAD_GLOBAL 0
    if sys.version_info < (3, 9):
        if inst.opname != "LOAD_GLOBAL" or inst.argval != "AssertionError":
            return False
    else:
        if inst.opname != "LOAD_ASSERTION_ERROR":
            return False

    current_instruction_pointer += 1

    # Use dummy error message if its hard to extract
    error_msg = "assertion error"

    inst = self.instructions[current_instruction_pointer]
    # DETECT RAISE_VARARGS or LOAD CONST
    if inst.opname == "LOAD_CONST":
        if not isinstance(inst.argval, str):
            return False
        error_msg = inst.argval

        # if it is LOAD_CONSTANT, it must be followed by CALL_FUNCTION
        # (PRECALL for Python 3.11+)
        current_instruction_pointer += 1
        inst = self.instructions[current_instruction_pointer]
        if inst.opname not in ("CALL_FUNCTION", "PRECALL"):
            return False

        # for Python 3.11+, PRECALL should be followed by CALL, then RAISE_VARARGS
        # for Python < 3.11, CALL_FUNCTION should be followed by RAISE_VARARGS
        current_instruction_pointer += 1
        if inst.opname == "PRECALL":
            current_instruction_pointer += 1
        inst = self.instructions[current_instruction_pointer]

    if inst.opname != "RAISE_VARARGS":
        return False

    self.push(ConstantVariable(error_msg))

    return True


def generic_jump(truth_fn: typing.Callable[[object], bool], push: bool):
    def inner(self: "InstructionTranslatorBase", inst: Instruction):
        value: VariableTracker = self.pop()
        self.output.guards.update(value.guards)
        if (
            config.rewrite_assert_with_torch_assert
            and _detect_and_normalize_assert_statement(self, truth_fn, push)
        ):
            error_msg: VariableTracker = self.pop()
            self.output.guards.update(error_msg.guards)
            # Skip over things like `assert True`
            if value.is_python_constant() and bool(value.as_python_constant()):
                self.jump(inst)
                return

            # TODO maybe should respect DtoH sync intention of users later??
            # Manually insert torch._assert_async instead of python assert and jump over
            # assert related instructions as we don't need them anymore.

            # if we see Tensor as assert statement, no need to call scalar_tensor
            if isinstance(value, TensorVariable):
                self.output.create_proxy(
                    "call_function",
                    torch._assert_async,
                    *proxy_args_kwargs((value, error_msg), {}),
                )
                self.jump(inst)
                return

            scalar_to_tensor_proxy = self.output.create_proxy(
                "call_function", torch.scalar_tensor, *proxy_args_kwargs((value,), {})
            )

            scalar_to_tensor = wrap_fx_proxy(
                self,
                scalar_to_tensor_proxy,
                example_value=get_fake_value(scalar_to_tensor_proxy.node, self),
                **VariableTracker.propagate([value]),
            )

            self.output.create_proxy(
                "call_function",
                torch._assert_async,
                *proxy_args_kwargs((scalar_to_tensor, error_msg), {}),
            )
            self.jump(inst)
            return

        if value.is_python_constant():
            if truth_fn(value.as_python_constant()):
                push and self.push(value)
                self.jump(inst)
        elif (
            isinstance(value, (TensorVariable)) and self.should_compile_partial_graph()
        ):
            # compile a partial subgraph prefix then jump into user code
            if self.has_backedge():
                msg = (
                    "Skipping frame because there is a graph break in a for/while loop\n"
                    f"{self.frame_summary()}"
                )
                log.info(msg)
                raise exc.SkipFrame(msg)

            self.push(value)
            log.debug("generic_jump triggered compile")
            self.output.compile_subgraph(
                self,
                reason=GraphCompileReason(
                    f"generic_jump {typestr(value)}", [self.frame_summary()]
                ),
            )
            self.pop()

            if_next = self.create_call_resume_at(self.next_instruction)
            push and self.push(value)
            if_jump = self.create_call_resume_at(inst.target)

            self.output.add_output_instructions(
                [create_instruction(inst.opname, target=if_jump[0])] + if_next + if_jump
            )
        elif isinstance(value, NNModuleVariable):
            # Equivalent of "self.nn_module is not None"
            mod = self.output.get_submodule(value.module_key)
            if truth_fn(mod):
                push and self.push(value)
                self.jump(inst)
        elif isinstance(value, UserDefinedObjectVariable):
            x = value.var_getattr(self, "__bool__")
            # if __bool__ is missing, trying __len__ to infer a truth value.
            if x.is_python_constant() and x.as_python_constant() is None:
                x = value.var_getattr(self, "__len__")
            # __bool__ or __len__ is function
            if isinstance(x, UserMethodVariable):
                state = self.copy_graphstate()
                result = x.call_function(self, [], {})
                if isinstance(result, ConstantVariable) and isinstance(
                    result.value, (bool, int)
                ):
                    self.output.guards.update(result.guards)
                    if truth_fn(result.value):
                        push and self.push(value)
                        self.jump(inst)
                else:
                    # rollback to the state before the __bool__ or __len__ inline
                    self.restore_graphstate(state)
                    unimplemented(
                        "generic_jump on UserDefined with __bool__ returning non-constant"
                    )
            # __bool__ or __len__ is non-function or not existed in the user defined object
            else:
                if truth_fn(True):
                    push and self.push(value)
                    self.jump(inst)
        elif not isinstance(value, TensorVariable) and value.has_unpack_var_sequence(
            self
        ):
            if truth_fn(len(value.unpack_var_sequence(self))):
                push and self.push(value)
                self.jump(inst)
        elif isinstance(value, SymNodeVariable):
            eval_result = value.evaluate_expr(self.output)
            if truth_fn(eval_result):
                push and self.push(value)
                self.jump(inst)
        else:
            # TODO link the torch.cond doc later
            raise exc.UserError(
                exc.UserErrorType.DYNAMIC_CONTROL_FLOW,
                "Dynamic control flow is not supported at the moment. Please use "
                "functorch.experimental.control_flow.cond to explicitly capture the control flow",
            )

    return inner


explain = False


def break_graph_if_unsupported(*, push):
    def decorator(inner_fn):
        @functools.wraps(inner_fn)
        def wrapper(self: "InstructionTranslatorBase", inst: Instruction):
            state = self.copy_graphstate()
            reason = None
            try:
                TracingContext.set_current_loc(
                    self.f_code.co_filename, self.lineno, self.f_code.co_name
                )
                return inner_fn(self, inst)
            except Unsupported as excp:
                if self.has_backedge() and self.should_compile_partial_graph():
                    msg = (
                        "Skipping frame because there is a graph break in a for/while loop\n"
                        f"{self.frame_summary()}"
                    )
                    log.info(msg)
                    raise exc.SkipFrame(msg) from excp

                if len(self.states_before_block) > 0:
                    # We don't support graph break under GenericContextWrappingVariable,
                    # If there is, we roll back to the checkpoint and fall back.
                    excp.remove_from_stats()
                    state = self.states_before_block.pop()
                    self.restore_graphstate(state)
                    ctx = state.stack[-1]
                    assert isinstance(ctx, GenericContextWrappingVariable)
                    unimplemented(f"Graph break under {ctx}")

                if isinstance(excp, exc.UncapturedHigherOrderOpError):
                    raise

                if not self.should_compile_partial_graph():
                    raise

                log.debug("break_graph_if_unsupported triggered compile", exc_info=True)

                user_stack = excp.real_stack
                # TODO: Also report the traceback from the parent frame
                user_stack_formatted = "".join(traceback.format_list(user_stack))
                frame_loc = (user_stack[-1].filename, user_stack[-1].lineno)
                # torch._dynamo.explain() formats this a little nicer, and presents a slightly
                # more actionable user code pointer
                if (
                    graph_break_log.isEnabledFor(logging.DEBUG)
                    and not explain
                    and graph_break_dup_warning_checker.add(frame_loc)
                ):
                    graph_break_log.debug(
                        "Graph break: %s from user code at:\n%s",
                        excp,
                        user_stack_formatted,
                    )

                excp.remove_from_stats()
                excp.add_to_stats("graph_break")
                reason = GraphCompileReason(excp.msg, user_stack)
            self.restore_graphstate(state)

            self.output.compile_subgraph(self, reason=reason)
            cg = PyCodegen(self)
            cleanup: List[Instruction] = []
            # Reconstruct the context variables in the block stack
            for b in self.block_stack:
                self.output.add_output_instructions(
                    [
                        *b.with_context.reconstruct(cg),
                        *b.resume_fn().try_except(cg.code_options, cleanup),
                    ]
                )

            if sys.version_info >= (3, 11) and inst.opname == "CALL":
                kw_names = self.kw_names.value if self.kw_names is not None else ()
                if len(kw_names) > 0:
                    self.output.add_output_instructions(
                        [create_instruction("KW_NAMES", argval=kw_names)]
                    )
                self.output.add_output_instructions(
                    create_call_function(inst.arg, False)
                )
            else:
                # copy instruction, but without exception table data
                assert inst.target is None
                inst_copy = copy.copy(inst)
                inst_copy.exn_tab_entry = None
                self.output.add_output_instructions([inst_copy])

            self.output.add_output_instructions(cleanup)

            if sys.version_info >= (3, 11) and inst.opname == "CALL":
                # stack effect for PRECALL + CALL is split between the two instructions
                stack_effect = dis.stack_effect(
                    dis.opmap["PRECALL"], inst.arg
                ) + dis.stack_effect(dis.opmap["CALL"], inst.arg)
            else:
                stack_effect = dis.stack_effect(inst.opcode, inst.arg)
            self.popn(push - stack_effect)

            for _ in range(push):
                self.push(UnknownVariable())
            self.output.add_output_instructions(
                self.create_call_resume_at(self.next_instruction)
            )

        return wrapper

    return decorator


class InstructionTranslatorBase(Checkpointable[InstructionTranslatorGraphState]):
    output: OutputGraph
    symbolic_locals: Dict[str, VariableTracker]
    symbolic_globals: Dict[str, VariableTracker]
    stack: List[VariableTracker]
    instruction_pointer: Optional[int]
    current_instruction: Instruction
    next_instruction: Optional[Instruction]
    block_stack: List[BlockStackEntry]
    lineno: int
    kw_names: Optional[ConstantVariable]
    accept_prefix_inst: bool
    prefix_insts: List[Instruction]
    inline_depth: int

    checkpoint: Optional[Tuple[Instruction, InstructionTranslatorGraphState]]
    random_calls: List[
        Tuple[Callable[..., object], Tuple[object, ...], Dict[str, object]]
    ]

    def has_backedge(self):
        cur_offset = self.current_instruction.offset
        assert self.instruction_pointer is not None
        for inst in self.instructions[self.instruction_pointer :]:
            if inst.opname in JUMP_OPNAMES:
                jump_offset = inst.argval
                if jump_offset < cur_offset:
                    return True
        return False

    def cell_and_freevars(self):
        if not hasattr(self, "_cell_and_freevars"):
            self._cell_and_freevars = tuple(
                self.code_options["co_cellvars"] or []
            ) + tuple(self.code_options["co_freevars"] or [])
        return self._cell_and_freevars

    def prune_dead_locals(self):
        reads = livevars_analysis(self.instructions, self.current_instruction)
        # implicit use by super()
        # reads = reads | {"__class__"}
        # output variables?
        reads = reads | set(self.cell_and_freevars())
        self.symbolic_locals = collections.OrderedDict(
            [(k, v) for k, v in self.symbolic_locals.items() if k in reads]
        )
        self.output.side_effects.prune_dead_object_new(self)

    def call_function(
        self,
        fn: VariableTracker,
        args: List[VariableTracker],
        kwargs: Dict[str, VariableTracker],
    ):
        assert isinstance(fn, VariableTracker)
        assert isinstance(args, list)
        assert isinstance(kwargs, dict)
        assert all(
            isinstance(x, VariableTracker)
            for x in itertools.chain(args, kwargs.values())
        )
        inner_fn = None
        if hasattr(fn, "value"):
            inner_fn = fn.value
        if hasattr(fn, "fn"):
            inner_fn = fn.fn
        if (
            inner_fn
            and callable(inner_fn)
            and hasattr(inner_fn, "_dynamo_forbidden")
            and inner_fn._dynamo_forbidden
        ):
            raise AssertionError(f"Attempt to trace forbidden callable {inner_fn}")
        self.push(fn.call_function(self, args, kwargs))

    def update_locals_and_stack(self, oldvar: VariableTracker, newvar: VariableTracker):
        def repl(v: VariableTracker):
            if v.mutable_local is oldvar.mutable_local:
                return newvar
            return v

        def skip(v: VariableTracker):
            return oldvar.mutable_local not in v.recursively_contains

        cache: Dict[int, Tuple[object, object]] = dict()
        self.output.side_effects.apply(repl, cache, skip_fn=skip)
        self.stack = [
            VariableTracker.apply(repl, x, cache, skip_fn=skip) for x in self.stack
        ]
        for k, x in self.symbolic_locals.items():
            self.symbolic_locals[k] = VariableTracker.apply(
                repl, x, cache, skip_fn=skip
            )

    def replace_all(self, oldvar: VariableTracker, newvar: VariableTracker):
        if isinstance(oldvar.mutable_local, side_effects.MutableSideEffects):
            newvar = self.output.side_effects.mutation(oldvar, newvar)
        else:
            assert isinstance(oldvar.mutable_local, variables.base.MutableLocal)
            newvar = newvar.clone(mutable_local=variables.base.MutableLocal())
        self.update_locals_and_stack(oldvar, newvar)
        return newvar

    def inline_user_function_return(self, fn, args, kwargs):
        """
        A call to some user defined function by inlining it.
        """
        state = self.copy_graphstate()
        try:
            result = InliningInstructionTranslator.inline_call(self, fn, args, kwargs)
            self.output.guards.update(fn.guards)
            return result
        except Exception:
            self.restore_graphstate(state)
            raise

    def get_line_of_code_header(self, lineno=None):
        if lineno is None:
            lineno = self.lineno
        inline_depth_str = (
            f" (inline depth: {self.inline_depth})" if self.inline_depth > 0 else ""
        )
        return f"{self.f_code.co_name} {self.f_code.co_filename}:{lineno}{inline_depth_str}"

    def get_log_starts_line_log_str(self):
        log_str = f"TRACE starts_line {self.get_line_of_code_header()}\n"
        line = linecache.getline(self.f_code.co_filename, self.lineno).rstrip()
        log_str += f"    {line}"
        return log_str

    def log_starts_line(self):
        trace_source_log.debug("%s", LazyString(self.get_log_starts_line_log_str))

    def step(self):
        """Process exactly one instruction, return False we should exit"""
        assert isinstance(self.instruction_pointer, int)
        inst = self.instructions[self.instruction_pointer]
        self.current_instruction = inst
        self.instruction_pointer += 1
        if self.instruction_pointer < len(self.instructions):
            self.next_instruction = self.instructions[self.instruction_pointer]
        else:
            self.instruction_pointer = None
            self.next_instruction = None
        if inst.starts_line and self.lineno != inst.starts_line:
            self.lineno = inst.starts_line
            self.log_starts_line()

        if len(self.stack) == 0 and self.should_compile_partial_graph():
            self.checkpoint = inst, self.copy_graphstate()

        log.debug("TRACE %s %s %s", inst.opname, inst.argval, self.stack)

        # 3.11 no longer uses a block stack, but we still keep track of one
        # so that we know which contexts are currently active.
        # For our purposes, all exception table entries with the same target
        # are considered to be part of the same "block".
        if sys.version_info >= (3, 11):
            entry = inst.exn_tab_entry
            if not (
                # still in the same block
                self.block_stack
                and entry
                and self.block_stack[-1].target is entry.target
            ):
                if not entry:
                    # no longer in any block
                    # It is possible for NOPs to be between two instructions
                    # in the same block, but the NOPs are not covered by an
                    # exception table entry. In this case, assume that we
                    # are still in the same block.
                    if self.block_stack and inst.opname != "NOP":
                        # If we really escape from a block and the current
                        # instruction is not in another block, then there
                        # should be no other nested blocks that we are in.
                        assert len(self.block_stack) == 1
                        self.block_stack.pop()
                elif (
                    # current instruction is in the previous block
                    len(self.block_stack) > 1
                    and self.block_stack[-2].target is entry.target
                ):
                    # exit the current block
                    self.block_stack.pop()
                else:
                    # current instruction is in a new block
                    # push block to stack - note, BEFORE_WITH blocks won't
                    # be pushed here since BEFORE_WITH pushes the block, and
                    # the current instruction would be counted as being in that block.
                    self.block_stack.append(
                        BlockStackEntry(entry.target, len(self.stack))
                    )

        try:
            if not hasattr(self, inst.opname):
                unimplemented(f"missing: {inst.opname}")
            TracingContext.set_current_loc(
                self.f_code.co_filename, self.lineno, self.f_code.co_name
            )
            getattr(self, inst.opname)(inst)

            return inst.opname != "RETURN_VALUE"
        except Unsupported:
            if self.empty_checkpoint():
                log.debug("empty checkpoint")
                raise

            log.debug("step triggered compile", exc_info=True)

        # generate code from checkpoint
        assert not self.output.output_instructions
        assert self.checkpoint is not None
        continue_inst, state = self.checkpoint
        self.restore_graphstate(state)
        self.output.compile_subgraph(
            self,
            partial_convert=True,
            reason=GraphCompileReason("step_unsupported", [self.frame_summary()]),
        )
        self.output.add_output_instructions(
            [create_jump_absolute(continue_inst)] + self.instructions
        )

    def run_ctx_mgr(self):
        # NB: Don't push the top level frame summary; set_current_loc will
        # take care of it.  However, DO make sure we attach real_stack to
        # exceptions
        return TracingContext.current_frame(None)

    def run(self):
        with self.run_ctx_mgr():
            try:
                self.output.push_tx(self)
                while (
                    self.instruction_pointer is not None
                    and not self.output.should_exit
                    and self.step()
                ):
                    pass
            except BackendCompilerFailed:
                raise
            except Exception as e:
                if config.replay_record_enabled:
                    e.exec_record = self.exec_recorder.get_record()  # type: ignore[attr-defined]
                raise
            finally:
                self.output.pop_tx()
                # Cleanup the outputGraph to delete the held tensors. We perform the
                # cleanup only for InstructionTranslator and not
                # InliningInstructionTranslator. The InliningInstructionTranslator
                # mutates the output object and is restored to original state if
                # there was an exception.
                if isinstance(self, InstructionTranslator):
                    self.output.cleanup()

    def push(self, val: Optional[VariableTracker]):
        assert val is None or isinstance(
            val, VariableTracker
        ), f"push expects VariableTracker, got {typestr(val)}"
        self.stack.append(val)

    def push_many(self, vals: List[VariableTracker]):
        for val in vals:
            self.push(val)

    def pop(self) -> VariableTracker:
        return self.stack.pop()

    def popn(self, n: int) -> List[VariableTracker]:
        assert n >= 0
        return list(reversed([self.pop() for _ in range(n)]))

    def LOAD_FAST(self, inst):
        name = inst.argval

        if name in self.f_locals and config.replay_record_enabled:
            self.exec_recorder.add_local_var(name, self.f_locals[name])

        if name.startswith(".") and name not in self.symbolic_locals:
            # This happens in dict/list comprehensions
            name = name.replace(".", "implicit")
        assert name not in self.cell_and_freevars()
        if name not in self.symbolic_locals:
            unimplemented("undefined LOAD_FAST")
        self.push(self.symbolic_locals[name])
        if name.startswith("___stack"):
            self.symbolic_locals.pop(name)

    def LOAD_DEREF(self, inst):
        assert inst.argval in self.cell_and_freevars()

        if inst.argval in self.f_locals and config.replay_record_enabled:
            self.exec_recorder.add_local_var(inst.argval, self.f_locals[inst.argval])

        if inst.argval not in self.symbolic_locals:
            unimplemented(f"undefined LOAD_DEREF {inst.argval}")
        self.push(self.symbolic_locals[inst.argval])

    def STORE_FAST(self, inst):
        loaded_vt = self.pop()
        name = inst.argval
        # If the last top VT in the stack (just popped) is a handle (see [On tensor.register_hook]), we associate
        # the stored name.
<<<<<<< HEAD
        if isinstance(loaded_vt, RemovableHandleVariable):
            new_name = self.output.new_var(name)
            new_rhv = loaded_vt.clone(last_seen_name=new_name)
            loaded_vt = self.replace_all(loaded_vt, new_rhv)
=======
        loaded_vt = loaded_vt.rename(self, name)
>>>>>>> de5231e5
        self.symbolic_locals[name] = loaded_vt

    def DELETE_FAST(self, inst):
        del self.symbolic_locals[inst.argval]

    STORE_DEREF = STORE_FAST

    def LOAD_CLOSURE(self, inst):
        self.push(ClosureVariable(name=inst.argval))

    def LOAD_CONST(self, inst):
        # For empty tuples, create empty TupleVariable
        if isinstance(inst.argval, tuple) and not inst.argval:
            self.push(TupleVariable([]))
        else:
            self.push(ConstantVariable(value=inst.argval))

    def get_global_source(self, name):
        if self.output.global_scope is self.f_globals:
            source = GlobalSource(name)
        else:
            if "__name__" in self.f_globals:
                source = AttrSource(
                    self.import_source(self.f_globals["__name__"]), name
                )
            else:
                mangled_name = f"___unnamed_scope_{id(self.f_globals)}"
                if mangled_name not in self.output.global_scope:
                    self.output.install_global(mangled_name, self.f_globals)
                source = GetItemSource(GlobalSource(mangled_name), name)
        return source

    def LOAD_GLOBAL(self, inst):
        if sys.version_info >= (3, 11):
            if inst.arg % 2:
                self.PUSH_NULL(inst)

        name = inst.argval

        if config.replay_record_enabled:
            if name in self.f_globals:
                self.exec_recorder.add_global_var(name, self.f_globals[name])
            else:
                assert name in self.f_builtins
                self.exec_recorder.builtins[name] = self.f_builtins[name]

        if inst.argval == "AssertionError":
            unimplemented("assert with non-string message")

        if name in self.symbolic_globals:
            variable = self.output.side_effects[self.symbolic_globals[name]]
            self.push(self.output.side_effects.load_global(variable, name))
            return

        try:
            value = self.f_globals[name]
        except KeyError:
            return self.load_builtin(inst)

        source = self.get_global_source(name)
        self.push(VariableBuilder(self, source)(value))

    def STORE_GLOBAL(self, inst):
        value = self.pop()
        name = inst.argval
        source = self.get_global_source(name)
        if name not in self.symbolic_globals:
            self.symbolic_globals[name] = object()  # sentinel object
        variable = self.output.side_effects.track_global_existing(
            source, self.symbolic_globals[name]
        )
        if isinstance(value, RemovableHandleVariable):
            unimplemented("Storing handles in globals - NYI")
        self.output.side_effects.store_global(variable, name, value)

    def import_source(self, module_name):
        """Create an alias to a module for use in guards"""
        if "torch_package" in module_name:
            value = torch.package.package_importer._package_imported_modules[
                module_name
            ]
            alias = (
                module_name.replace(">", "_").replace("<", "_").replace(".", "_dot_")
            )
        else:
            value = importlib.import_module(module_name)
            alias = f"__import_{module_name.replace('.', '_dot_')}"
        f_globals = self.output.global_scope
        assert alias not in f_globals or f_globals[alias] is value
        f_globals[alias] = value
        self.output.update_co_names(alias)
        return GlobalSource(alias)

    def resolve_name(self, name, package, level):
        """
        Copied from the Cpython implementation of __import__
        Resolve a relative module name to an absolute one.
        https://github.com/python/cpython/blob/5a094f0255eea1db58fb2cf14c200971e64ec36e/Lib/importlib/_bootstrap.py#L902
        """
        bits = package.rsplit(".", level - 1)
        if len(bits) < level:
            raise ImportError("attempted relative import beyond top-level package")
        base = bits[0]
        return f"{base}.{name}" if name else base

    def calc_package(self):
        """
        Copied from the Cpython implementation of __import__
        https://github.com/python/cpython/blob/5a094f0255eea1db58fb2cf14c200971e64ec36e/Lib/importlib/_bootstrap.py#L1090
        """
        package = self.f_globals.get("__package__")
        spec = self.f_globals.get("__spec__")
        if package is not None:
            if spec is not None and package != spec.parent:
                log.warning(
                    "__package__ != __spec__.parent (%r != %r)",
                    package,
                    spec.parent,
                    stacklevel=3,
                )
            return package
        elif spec is not None:
            return spec.parent
        else:
            log.warning(
                "can't resolve package from __spec__ or __package__, "
                "falling back on __name__ and __path__",
                stacklevel=3,
            )
            package = self.f_globals["__name__"]
            if "__path__" not in self.f_globals:
                package = package.rpartition(".")[0]
        return package

    def IMPORT_NAME(self, inst):
        level, fromlist = self.popn(2)
        level = level.as_python_constant()
        fromlist = fromlist.as_python_constant()
        module_name = inst.argval

        # Are we replaying? if so, load recorded module
        recorded_name = (
            f"{ExecutionRecorder.LOCAL_MOD_PREFIX}_{level}_{fromlist}_{module_name}"
        )
        if recorded_name in self.f_globals:
            value = self.f_globals[recorded_name]
            source = GlobalSource(recorded_name)
        else:
            value = __import__(
                module_name,
                fromlist=fromlist,
                level=level,
                globals=self.f_globals,
            )

            if level != 0:
                pkg = self.calc_package()
                module_name = self.resolve_name(module_name, pkg, level)

            # For __import__, when the name variable is of the form package.module,
            # normally, the top-level package (the name up till the first dot) is
            # returned, not the module named by module_name. However, when a
            # non-empty fromlist argument is given, the module named by name is
            # returned. Therefore, we set the source correctly here.
            if not fromlist:
                top_level_module_name = module_name.partition(".")[0]
                source = self.import_source(top_level_module_name)
            else:
                source = self.import_source(module_name)

        if config.replay_record_enabled:
            self.exec_recorder.add_local_mod(recorded_name, value)

        if is_allowed(value):
            self.push(TorchVariable(value, source=source))
        elif istype(value, (types.ModuleType, DummyModule)):
            self.push(PythonModuleVariable(value, source=source))
        else:
            unimplemented(f"IMPORT_NAME {typestr(value)}")

    def IMPORT_FROM(self, inst):
        self.DUP_TOP(inst)
        self.LOAD_ATTR(inst)

    def load_builtin(self, inst):
        if inst.argval not in self.f_builtins:
            raise NameError(f"name '{inst.argval}' is not defined")
        val = self.f_builtins[inst.argval]

        if callable(val):
            self.push(VariableBuilder(self, GlobalSource(inst.argval))(val))
        else:
            assert is_builtin_constant(val)
            self.push(ConstantVariable(value=val))

    def jump(self, inst):
        self.instruction_pointer = self.indexof[inst.target]

    JUMP_FORWARD = jump
    JUMP_ABSOLUTE = jump

    POP_JUMP_IF_FALSE = generic_jump(operator.not_, False)
    POP_JUMP_IF_TRUE = generic_jump(operator.truth, False)
    JUMP_IF_FALSE_OR_POP = generic_jump(operator.not_, True)
    JUMP_IF_TRUE_OR_POP = generic_jump(operator.truth, True)

    def SETUP_LOOP(self, inst):
        # only exists in python<=3.7
        self.block_stack.append(BlockStackEntry(inst.target))

    def SETUP_EXCEPT(self, inst):
        # only exists in python<=3.7
        self.block_stack.append(BlockStackEntry(inst.target))

    def POP_BLOCK(self, inst):
        self.block_stack.pop()

    def SETUP_WITH(self, inst):
        self.setup_or_before_with(inst)

    def SETUP_FINALLY(self, inst):
        self.block_stack.append(BlockStackEntry(inst.target))

    def BEGIN_FINALLY(self, inst):
        self.push(None)

    def WITH_CLEANUP_START(self, inst):
        exit, exc = self.popn(2)
        assert exc is None
        self.push(exc)
        self.push(exit.call_function(self, [ConstantVariable(None)] * 3, {}))

    def WITH_CLEANUP_FINISH(self, inst):
        self.popn(2)
        self.push(None)

    def END_FINALLY(self, inst):
        tos = self.pop()
        assert tos is None

    def POP_FINALLY(self, inst):
        preserve_tos = inst.argval
        if preserve_tos:
            tos = self.pop()
        assert self.pop() is None
        if preserve_tos:
            self.push(tos)

    def FOR_ITER(self, inst):
        it = self.pop()
        if isinstance(it, ListIteratorVariable):
            self.output.guards.update(it.guards)
            try:
                val, next_iter = it.next_variables()
                self.replace_all(it, next_iter)
                self.push(next_iter)
                self.push(val)
            except StopIteration:
                self.jump(inst)
        else:
            unimplemented(f"FOR_ITER {typestr(it)}")

    def COMPARE_OP(self, inst):
        left, right = self.popn(2)
        left = left.as_specialized(self)
        right = right.as_specialized(self)
        options = VariableTracker.propagate([left, right])
        op = inst.argval
        supported_any = dict(
            itertools.chain(
                supported_tensor_comparison_ops.items(),
                supported_const_comparison_ops.items(),
            )
        )
        if (
            isinstance(
                left,
                (
                    TensorVariable,
                    SymNodeVariable,
                    NNModuleVariable,
                    BaseListVariable,
                    UserDefinedVariable,
                    BaseUserFunctionVariable,
                    ConstDictVariable,
                ),
            )
            and isinstance(right, ConstantVariable)
            and right.value is None
            and op in supported_const_comparison_ops
        ):
            # <non-None> is None
            self.push(
                ConstantVariable(
                    supported_const_comparison_ops[op](object(), right.value), **options
                )
            )

        elif (
            left.is_python_constant()
            and right.is_python_constant()
            and op in supported_any
        ):
            # constant fold
            self.push(
                ConstantVariable(
                    supported_any[op](
                        left.as_python_constant(), right.as_python_constant()
                    ),
                    **options,
                )
            )
        elif op in ("in", "not in"):
            self.push(right.call_method(self, "__contains__", [left], {}))
            if op == "not in":
                self.UNARY_NOT(inst)
        else:
            self.push(
                BuiltinVariable(supported_any[op], **options).call_function(
                    self, [left, right], {}
                )
            )

    def GET_ITER(self, inst):
        self.call_function(BuiltinVariable(iter), [self.pop()], {})

    @break_graph_if_unsupported(push=1)
    def CALL_FUNCTION(self, inst):
        args = self.popn(inst.argval)
        fn = self.pop()
        self.call_function(fn, args, {})

    @break_graph_if_unsupported(push=1)
    def CALL_FUNCTION_EX(self, inst):
        if inst.argval == 0:
            kwargsvars = ConstDictVariable({}, dict)
            argsvars = self.pop()
        elif inst.argval == 1:
            kwargsvars = self.pop()
            argsvars = self.pop()
        else:
            unimplemented("CALL_FUNCTION_EX")
        fn = self.pop()
        if sys.version_info >= (3, 11):
            null = self.pop()
            assert isinstance(null, NullVariable)
        self.output.guards.update(argsvars.guards)
        self.output.guards.update(kwargsvars.guards)

        if (
            isinstance(fn, GetAttrVariable)
            and isinstance(fn.obj, TensorVariable)
            and fn.name == "view"
            and isinstance(argsvars, (ConstantVariable, TensorVariable))
        ):
            # Hack to handle special case in some bert models.  Converts
            # x.view(*shape) into x.view(shape), which is correct for view()
            # but not generally.  See test_transpose_for_scores().
            argsvars = TupleVariable([argsvars])

        if not isinstance(
            argsvars, BaseListVariable
        ) and argsvars.has_unpack_var_sequence(self):
            argsvars = TupleVariable(argsvars.unpack_var_sequence(self))

        if not isinstance(argsvars, BaseListVariable) or not isinstance(
            kwargsvars, ConstDictVariable
        ):
            unimplemented(f"non-static call {typestr(argsvars)} {typestr(kwargsvars)}")

        self.call_function(fn, argsvars.items, kwargsvars.items)

    @break_graph_if_unsupported(push=1)
    def CALL_FUNCTION_KW(self, inst):
        argnames = self.pop()
        args = self.popn(inst.argval)
        fn = self.pop()
        assert isinstance(argnames, ConstantVariable)
        argnames = argnames.value
        args, kwargs_list = args[: -len(argnames)], args[-len(argnames) :]
        kwargs = dict(zip(argnames, kwargs_list))
        assert len(kwargs) == len(argnames)
        self.call_function(fn, args, kwargs)

    def LOAD_METHOD(self, inst):
        self.LOAD_ATTR(inst)
        obj = self.pop()
        if sys.version_info >= (3, 11):
            # always follow the NULL + fn convention, since if obj
            # is actually a method, self is already bound to it, so it
            # doesn't need to be passed in as an arg.
            self.PUSH_NULL(inst)
            self.push(obj)
        else:
            self.push(obj)
            self.push(None)

    def CALL_METHOD(self, inst):
        args = self.popn(inst.argval)
        dummy = self.pop()
        assert dummy is None
        fn = self.pop()
        self.call_function(fn, args, {})

    def LOAD_ATTR(self, inst):
        obj = self.pop()
        result = BuiltinVariable(getattr).call_function(
            self, [obj, ConstantVariable(inst.argval)], {}
        )
        self.push(result)

    def STORE_ATTR(self, inst):
        prior = self.copy_graphstate()
        val, obj = self.popn(2)

        if isinstance(obj, NNModuleVariable):
            # We don't allow side effects during export
            # https://github.com/pytorch/torchdynamo/issues/1475
            assert (
                not self.export
            ), f"Mutating module attribute {inst.argval} during export."

        try:
            self.output.guards.update(
                BuiltinVariable(setattr)
                .call_function(self, [obj, ConstantVariable(inst.argval), val], {})
                .guards
            )
            return
        except Unsupported as e:
            if not self.should_compile_partial_graph():
                raise
            log.debug("STORE_ATTR triggered compile", exc_info=True)
            e.remove_from_stats()
            e.add_to_stats("graph_break")
            self.restore_graphstate(prior)

        # break the graph
        self.output.compile_subgraph(
            self, reason=GraphCompileReason("store_attr", [self.frame_summary()])
        )
        self.output.add_output_instructions([copy.copy(inst)])
        self.popn(2)
        self.output.add_output_instructions(
            self.create_call_resume_at(self.next_instruction)
        )

    def DELETE_ATTR(self, inst):
        obj = self.pop()
        self.output.guards.update(
            BuiltinVariable(delattr)
            .call_function(self, [obj, ConstantVariable(inst.argval)], {})
            .guards
        )

    def create_call_resume_at(self, offset):
        raise AssertionError(
            f"create_call_resume_at not overridden by subclass {type(self)}"
        )

    def should_compile_partial_graph(self) -> bool:
        raise AssertionError(
            f"should_compile_partial_graph not overridden by subclass {type(self)}"
        )

    @break_graph_if_unsupported(push=0)
    def STORE_SUBSCR(self, inst):
        val, obj, key = self.popn(3)
        result = obj.call_method(self, "__setitem__", [key, val], {})
        # no result is pushed, so need to lift the guards to global
        self.output.guards.update(result.guards)

    def BUILD_TUPLE(self, inst):
        items = self.popn(inst.argval)
        options = VariableTracker.propagate(items)
        self.push(TupleVariable(items, **options))

    def BUILD_SLICE(self, inst):
        items = self.popn(inst.argval)
        options = VariableTracker.propagate(items)
        self.push(
            SliceVariable(
                [x.as_specialized(self) for x in items],
                **options,
            )
        )

    def BUILD_LIST(self, inst):
        items = self.popn(inst.argval)
        options = VariableTracker.propagate(items)
        self.push(ListVariable(items, mutable_local=MutableLocal(), **options))

    def BUILD_SET(self, inst):
        if config.inject_BUILD_SET_unimplemented_TESTING_ONLY:
            unimplemented("missing: BUILD_SET")
        items = self.popn(inst.argval)
        options = VariableTracker.propagate(items)
        new_set = SetVariable(self, items, mutable_local=MutableLocal(), **options)
        self.push(new_set)

    def BUILD_LIST_UNPACK(self, inst, cls=ListVariable):
        seqs = self.popn(inst.argval)
        options = VariableTracker.propagate(seqs)
        items = list()
        for seq in seqs:
            try:
                items.extend(seq.unpack_var_sequence(self))
            except NotImplementedError:
                unimplemented(f"BUILD_LIST_UNPACK {seq}")
        self.push(cls(items, mutable_local=MutableLocal(), **options))

    def BUILD_TUPLE_UNPACK(self, inst):
        self.BUILD_LIST_UNPACK(inst, cls=TupleVariable)

    BUILD_TUPLE_UNPACK_WITH_CALL = BUILD_TUPLE_UNPACK

    def BUILD_MAP(self, inst):
        items = self.popn(inst.argval * 2)
        options = VariableTracker.propagate(items)
        result = dict()
        for k, v in zip(items[::2], items[1::2]):
            assert isinstance(k, (ConstantVariable, EnumVariable, BuiltinVariable)) or (
                isinstance(k, TensorVariable) and k.specialized_value is not None
            )

            result[ConstDictVariable.get_key(k)] = v
        assert len(result) == len(items) / 2
        self.push(
            ConstDictVariable(result, dict, mutable_local=MutableLocal(), **options)
        )

    def BUILD_MAP_UNPACK(self, inst):
        items = self.popn(inst.argval)
        # ensure everything is a dict
        items = [BuiltinVariable(dict).call_function(self, [x], {}) for x in items]
        result = dict()
        for x in items:
            assert isinstance(x, ConstDictVariable)
            result.update(x.items)
        self.push(
            ConstDictVariable(
                result,
                dict,
                mutable_local=MutableLocal(),
                **VariableTracker.propagate(items),
            )
        )

    BUILD_MAP_UNPACK_WITH_CALL = BUILD_MAP_UNPACK

    def BUILD_CONST_KEY_MAP(self, inst):
        keys = self.pop()
        values = self.popn(inst.argval)
        options = VariableTracker.propagate([keys] + values)
        assert isinstance(keys, ConstantVariable)
        keys = keys.value
        assert istype(keys, tuple)
        assert len(keys) == len(values)
        self.push(
            ConstDictVariable(
                dict(zip(keys, values)),
                dict,
                mutable_local=MutableLocal(),
                **options,
            )
        )

    def MAP_ADD(self, inst):
        k, v = self.popn(2)
        assert inst.argval > 0
        obj = self.stack[-inst.arg]
        assert isinstance(obj, ConstDictVariable)
        assert obj.mutable_local
        items = dict(obj.items)
        items[k.as_python_constant()] = v
        self.replace_all(
            obj,
            ConstDictVariable(
                items,
                obj.user_cls,
                **VariableTracker.propagate([obj, k, v]),
            ),
        )

    def SET_ADD(self, inst):
        v = self.pop()
        assert inst.argval > 0
        obj = self.stack[-inst.arg]
        assert isinstance(obj, SetVariable)
        assert obj.mutable_local
        return obj.call_method(self, "add", [v], {})

    def LIST_APPEND(self, inst):
        v = self.pop()
        assert inst.argval > 0
        obj = self.stack[-inst.arg]
        assert isinstance(obj, ListVariable)
        assert obj.mutable_local
        # only copy if the new obj contains other mutables
        new_rec_contains = obj.recursively_contains
        if v.recursively_contains or v.mutable_local:
            new_rec_contains = obj.recursively_contains.union(v.recursively_contains)

            if v.mutable_local:
                new_rec_contains.add(v.mutable_local)

        self.replace_all(
            obj,
            ListVariable(
                obj.items + [v],
                recursively_contains=new_rec_contains,
                regen_guards=False,
                **VariableTracker.propagate([obj, v]),
            ),
        )

    def MAKE_FUNCTION(self, inst):
        flags = inst.arg
        old_stack = list(self.stack)
        if sys.version_info < (3, 11):
            fn_name = self.pop()
        code = self.pop()
        if sys.version_info >= (3, 11):
            # MAKE_FUNCTION behavior actually changed in 3.11, see
            # https://github.com/python/cpython/pull/93189/
            assert hasattr(code.value, "co_qualname")
            fn_name = ConstantVariable(value=code.value.co_qualname)
        defaults = None
        closure = None
        annotations = None
        kwdefaults = None

        if flags & 0x08:
            closure = self.pop()
        if flags & 0x04:
            annotations = self.pop()
        if flags & 0x02:
            kwdefaults = self.pop()
        if flags & 0x01:
            defaults = self.pop()

        options = VariableTracker.propagate(old_stack[len(self.stack) :])
        self.push(
            NestedUserFunctionVariable(
                fn_name,
                code,
                self.f_globals,
                defaults,
                kwdefaults,
                annotations,
                closure,
                closure_scope=self,
                **options,
            )
        )

    def UNPACK_SEQUENCE(self, inst):
        seq = self.pop()
        if isinstance(seq, (BaseListVariable, SetVariable)):
            self.output.guards.update(seq.guards)
            val = seq.unpack_var_sequence(self)
        elif seq.is_python_constant() and isinstance(seq, ConstantVariable):
            val = seq.unpack_var_sequence(self)
        elif isinstance(seq, TensorVariable):
            val = seq.unpack_var_sequence(self, idxes=range(inst.argval))
        elif isinstance(seq, GetAttrVariable) and isinstance(seq.obj, TensorVariable):
            # x, y = a.shape
            proxy = getattr(seq.obj.as_proxy(), seq.name)
            options = VariableTracker.propagate(self)
            val = [wrap_fx_proxy(self, proxy[i], **options) for i in range(inst.argval)]
        else:
            unimplemented(f"UNPACK_SEQUENCE {seq}")
        assert len(val) == inst.argval
        for i in reversed(val):
            self.push(i)

    def UNPACK_EX(self, inst):
        assert 0 <= inst.argval <= 0xFFFF
        prefix = inst.argval & 0xFF  # low byte
        suffix = inst.argval >> 8  # high byte
        seq = self.pop()
        options = VariableTracker.propagate(seq)
        if seq.has_unpack_var_sequence(self):
            vals = list(seq.unpack_var_sequence(self))
            assert len(vals) >= prefix + suffix
            vals_prefix = vals[:prefix]
            vals_list = vals[prefix : len(vals) - suffix]
            vals_suffix = vals[len(vals) - suffix :]
            for item in reversed(vals_suffix):
                self.push(item.add_options(options))
            self.push(TupleVariable(vals_list, **options))
            for item in reversed(vals_prefix):
                self.push(item.add_options(options))
        else:
            unimplemented(f"UNPACK_EX {seq}")

    def NOP(self, inst):
        pass

    def POP_TOP(self, inst):
        self.pop()

    def ROT_TWO(self, inst):
        a = self.pop()
        b = self.pop()
        self.push(a)
        self.push(b)

    def ROT_THREE(self, inst):
        a = self.pop()
        b = self.pop()
        c = self.pop()
        self.push(a)
        self.push(c)
        self.push(b)

    def ROT_FOUR(self, inst):
        a = self.pop()
        b = self.pop()
        c = self.pop()
        d = self.pop()
        self.push(a)
        self.push(d)
        self.push(c)
        self.push(b)

    def DUP_TOP(self, inst):
        a = self.pop()
        self.push(a)
        self.push(a)

    def DUP_TOP_TWO(self, inst):
        a = self.pop()
        b = self.pop()
        self.push(b)
        self.push(a)
        self.push(b)
        self.push(a)

    def FORMAT_VALUE(self, inst):
        flags = inst.arg
        if (flags & 0x04) == 0x04:
            fmt_spec = self.pop()
        else:
            fmt_spec = ConstantVariable("")

        value = self.pop()
        if isinstance(value, SymNodeVariable):
            value = ConstantVariable(str(value.sym_num))
        if (flags & 0x03) == 0x01:
            value = BuiltinVariable(str).call_function(self, [value], {})
        elif (flags & 0x03) == 0x02:
            value = BuiltinVariable(repr).call_function(self, [value], {})
        elif (flags & 0x03) == 0x03:
            value = BuiltinVariable(ascii).call_function(self, [value], {})

        fmt_var = ConstantVariable(
            "{:" + fmt_spec.as_python_constant() + "}"
        ).add_options(fmt_spec)

        self.call_function(BuiltinVariable(str.format), [fmt_var, value], {})

    def BUILD_STRING(self, inst):
        result = ""
        for _ in range(inst.arg):
            str_var = self.pop()
            assert isinstance(str_var, ConstantVariable)
            result = str_var.value + result
        self.push(ConstantVariable(value=result))

    def IS_OP(self, inst):
        assert inst.argval == 0 or inst.argval == 1
        if inst.argval == 0:
            new_argval = "is"
        else:
            new_argval = "is not"
        new_inst = create_instruction("COMPARE_OP", argval=new_argval)
        self.COMPARE_OP(new_inst)

    def CONTAINS_OP(self, inst):
        assert inst.argval == 0 or inst.argval == 1
        left, right = self.popn(2)
        op = inst.argval
        self.push(right.call_method(self, "__contains__", [left], {}))
        if op == 1:
            self.UNARY_NOT(inst)

    def LIST_EXTEND(self, inst):
        v = self.pop()
        assert inst.argval > 0
        obj = self.stack[-inst.arg]
        assert isinstance(obj, ListVariable)
        assert obj.mutable_local
        obj.call_method(self, "extend", [v], {})

    def LIST_TO_TUPLE(self, inst):
        self.push(BuiltinVariable(tuple).call_function(self, [self.pop()], {}))

    def DICT_MERGE(self, inst):
        v = self.pop()
        assert inst.argval > 0
        obj = self.stack[-inst.arg]
        assert isinstance(obj, ConstDictVariable)
        assert obj.mutable_local
        obj.call_method(self, "update", [v], {})

    DICT_UPDATE = DICT_MERGE

    def GEN_START(self, inst):
        self.pop()

    def GET_LEN(self, inst):
        tos = self.stack[-1]
        if tos.is_python_constant():
            self.push(ConstantVariable(len(tos.as_python_constant())))
        else:
            self.push(tos.call_method(self, "__len__", [], {}))

    def MATCH_MAPPING(self, inst):
        tos = self.stack[-1]
        assert isinstance(tos, ConstDictVariable)
        if isinstance(tos.items, collections.abc.Mapping):
            self.push(ConstantVariable(True))
        else:
            self.push(ConstantVariable(False))

    def MATCH_SEQUENCE(self, inst):
        tos = self.stack[-1]
        assert tos.is_python_constant()
        tos_value = tos.as_python_constant()
        if isinstance(tos_value, collections.abc.Sequence) and not isinstance(
            tos_value, (str, bytes, bytearray)
        ):
            self.push(ConstantVariable(True))
        else:
            self.push(ConstantVariable(False))

    def MATCH_KEYS(self, inst):
        tos = self.stack[-1]
        assert tos.is_python_constant()
        keys = tos.as_python_constant()
        tos1 = self.stack[-2]
        assert isinstance(tos1, ConstDictVariable)
        match_obj = tos1.items
        if all(key in match_obj for key in keys):
            self.push(TupleVariable([match_obj[key] for key in keys]))
            if sys.version_info < (3, 11):
                self.push(ConstantVariable(True))
        else:
            self.push(ConstantVariable(None))
            if sys.version_info < (3, 11):
                self.push(ConstantVariable(False))

    def LOAD_ASSERTION_ERROR(self, inst):
        unimplemented("assert with non-string message")

    UNARY_POSITIVE = stack_op(operator.pos)
    UNARY_NEGATIVE = stack_op(operator.neg)
    UNARY_NOT = stack_op(operator.not_)
    UNARY_INVERT = stack_op(operator.invert)

    BINARY_POWER = stack_op(operator.pow)
    BINARY_MULTIPLY = stack_op(operator.mul)
    BINARY_MATRIX_MULTIPLY = stack_op(operator.matmul)
    BINARY_FLOOR_DIVIDE = stack_op(operator.floordiv)
    BINARY_TRUE_DIVIDE = stack_op(operator.truediv)
    BINARY_MODULO = stack_op(operator.mod)
    BINARY_REMAINDER = stack_op(operator.mod)
    BINARY_ADD = stack_op(operator.add)
    BINARY_SUBTRACT = stack_op(operator.sub)
    BINARY_SUBSCR = break_graph_if_unsupported(push=1)(stack_op(operator.getitem))
    BINARY_LSHIFT = stack_op(operator.lshift)
    BINARY_RSHIFT = stack_op(operator.rshift)
    BINARY_AND = stack_op(operator.and_)
    BINARY_OR = stack_op(operator.or_)
    BINARY_XOR = stack_op(operator.xor)

    INPLACE_POWER = stack_op(operator.ipow)
    INPLACE_MULTIPLY = stack_op(operator.imul)
    INPLACE_MATRIX_MULTIPLY = stack_op(operator.imatmul)
    INPLACE_FLOOR_DIVIDE = stack_op(operator.ifloordiv)
    INPLACE_TRUE_DIVIDE = stack_op(operator.itruediv)
    INPLACE_MODULO = stack_op(operator.imod)
    INPLACE_REMAINDER = stack_op(operator.imod)
    INPLACE_ADD = stack_op(operator.iadd)
    INPLACE_SUBTRACT = stack_op(operator.isub)
    INPLACE_LSHIFT = stack_op(operator.ilshift)
    INPLACE_RSHIFT = stack_op(operator.irshift)
    INPLACE_AND = stack_op(operator.iand)
    INPLACE_XOR = stack_op(operator.ixor)
    INPLACE_OR = stack_op(operator.ior)

    # 3.11 opcodes
    def RESUME(self, inst):
        if inst.arg == 0:
            self.append_prefix_inst(inst)
            self.accept_prefix_inst = False
        else:
            assert not self.accept_prefix_inst

    def BINARY_OP(self, inst):
        if sys.version_info >= (3, 11):
            opname = dis._nb_ops[inst.arg][0][3:]
            if opname.startswith("INPLACE"):
                return getattr(self, "INPLACE_" + opname[8:])(inst)
            return getattr(self, "BINARY_" + opname)(inst)
        else:
            unimplemented("BINARY_OP requires Python 3.11+")

    def PRECALL(self, inst):
        pass

    def KW_NAMES(self, inst):
        kw_names = self.code_options["co_consts"][inst.arg]
        assert isinstance(kw_names, tuple)
        for name in kw_names:
            assert isinstance(name, str)
        assert self.kw_names is None
        self.kw_names = ConstantVariable(value=kw_names)

    def PUSH_NULL(self, inst):
        self.push(NullVariable())

    @break_graph_if_unsupported(push=1)
    def CALL(self, inst):
        # see https://docs.python.org/3.11/library/dis.html#opcode-CALL
        # for convention
        contents = self.popn(inst.arg + 2)
        if isinstance(contents[0], NullVariable):
            fn = contents[1]
            args = []
        else:
            fn = contents[0]
            args = [contents[1]]
        kw_names = self.kw_names.value if self.kw_names else ()
        if kw_names:
            args = args + contents[2 : -len(kw_names)]
            kwargs_list = contents[-len(kw_names) :]
            kwargs = dict(zip(kw_names, kwargs_list))
            assert len(kwargs) == len(kw_names)
        else:
            args = args + contents[2:]
            kwargs = {}
        self.call_function(fn, args, kwargs)
        self.kw_names = None

    def COPY(self, inst):
        self.push(self.stack[-inst.arg])

    def SWAP(self, inst):
        self.stack[-1], self.stack[-inst.arg] = self.stack[-inst.arg], self.stack[-1]

    JUMP_BACKWARD = jump
    JUMP_BACKWARD_NO_INTERRUPT = jump

    POP_JUMP_FORWARD_IF_TRUE = generic_jump(operator.truth, False)
    POP_JUMP_BACKWARD_IF_TRUE = generic_jump(operator.truth, False)
    POP_JUMP_FORWARD_IF_FALSE = generic_jump(operator.not_, False)
    POP_JUMP_BACKWARD_IF_FALSE = generic_jump(operator.not_, False)

    def CACHE(self, inst):
        pass

    def BEFORE_WITH(self, inst):
        self.setup_or_before_with(inst)

    def setup_or_before_with(self, inst):
        state = self.copy_graphstate()
        ctx = self.pop()
        if not isinstance(ctx, ContextWrappingVariable):
            unimplemented(f"{inst.opname} {ctx}")

        if isinstance(ctx, GenericContextWrappingVariable):
            # Save the checkpoint to restore if there is
            # graph break under the GenericContextWrappingVariable.
            self.states_before_block.append(state)

        self.output.guards.update(ctx.guards)

        exit = WithExitFunctionVariable(
            ctx,
            inst.target,
            **VariableTracker.propagate(ctx),
        )
        if sys.version_info >= (3, 11):
            # see create_call_resume_at for block stack details
            assert self.next_instruction
            assert self.next_instruction.exn_tab_entry
            target = self.next_instruction.exn_tab_entry.target
        else:
            target = inst.target
        if isinstance(self, InstructionTranslator):
            self.block_stack.append(BlockStackEntry(target, len(self.stack), ctx))
        else:
            self.block_stack.append(BlockStackEntry(target))

        self.push(exit)
        self.push(ctx.enter(self))

    def append_prefix_inst(self, inst):
        assert self.accept_prefix_inst
        self.prefix_insts.append(inst)

    def MAKE_CELL(self, inst):
        self.append_prefix_inst(inst)

    def COPY_FREE_VARS(self, inst):
        self.append_prefix_inst(inst)

    def RETURN_GENERATOR(self, inst):
        self.append_prefix_inst(inst)

    def copy_graphstate(self) -> InstructionTranslatorGraphState:
        """Create a checkpoint of the current state by copying everything"""
        return InstructionTranslatorGraphState(
            self.output.copy_graphstate(),
            collections.OrderedDict(self.symbolic_locals),
            list(self.stack),
            list(self.block_stack),
            self.instruction_pointer,
            self.current_instruction,
            self.next_instruction,
            self.lineno,
        )

    def restore_graphstate(self, state: InstructionTranslatorGraphState):
        """Restore a checkpoint created by self.copy_graphstate()"""
        (
            output_state,
            self.symbolic_locals,
            self.stack,
            self.block_stack,
            self.instruction_pointer,
            self.current_instruction,
            self.next_instruction,
            self.lineno,
        ) = state
        self.output.restore_graphstate(output_state)

    def empty_checkpoint(self):
        if self.checkpoint is None:
            return True
        output_graphstate = self.checkpoint[1][0]
        graphstate = self.checkpoint[1][1:]
        state = (*output_graphstate, *graphstate)
        for obj in state:
            if isinstance(obj, Sized):
                if len(obj) != 0:
                    return False
        return True

    def format_frame_summary(self, additional_stack_frames=None):
        if additional_stack_frames is None:
            additional_stack_frames = []
        return "".join(
            traceback.format_list(
                [self.frame_summary()] + list(reversed(additional_stack_frames))
            )
        )

    def frame_summary(self):
        return traceback.FrameSummary(
            getattr(self.f_code, "co_filename", "<unknown>"),
            self.lineno,
            getattr(self.f_code, "co_name", "<unknown>"),
            lookup_line=False,
        )

    def store_global_weakref(self, name, value):
        self.output.guards.add(
            GlobalWeakRefSource(name).make_guard(GuardBuilder.WEAKREF_ALIVE)
        )
        if name not in self.output.global_scope:
            self.output.install_global(name, weakref.ref(value))

    def store_hook(self, name, value):
        base = name
        for i in itertools.count():
            if name not in self.output.global_scope:
                src = GlobalSource(name)
                self.output.guards.add(src.make_guard(GuardBuilder.ID_MATCH))
                self.output.install_global(name, value)
                break
            name = f"{base}_{i}"

        return src

    def store_handle(self, name, value):
        base = name
        for i in itertools.count():
            if name not in self.output.global_scope:
                self.output.install_global(name, value)
                break
            name = f"{base}_{i}"

        return name

    @property
    def fake_mode(self):
        return self._fake_mode

    def find_symbolic_locals_name(self, tensor_variable):
        for key, value in self.symbolic_locals.items():
            if value is tensor_variable:
                return key
        return None

    @contextlib.contextmanager
    def strict_translation_mode(self):
        self.strict_checks_enabled = True
        try:
            yield
        finally:
            self.strict_checks_enabled = False

    def __init__(
        self,
        output: OutputGraph,
        instructions: List[Instruction],
        f_locals: Dict[str, Any],
        f_globals: Dict[str, Any],
        f_builtins: Dict[str, Any],
        code_options: Dict[str, Any],
        symbolic_locals: Dict[str, VariableTracker],
        symbolic_globals: Dict[str, VariableTracker],
        f_code: types.CodeType,
        export: bool,
        inline_depth: int,
    ):
        super().__init__()

        # Mutable state checkpointed by copy_graphstate()
        self.output = output
        self.symbolic_locals = symbolic_locals
        self.symbolic_globals = symbolic_globals
        self.stack = []
        self.instruction_pointer = 0
        self.current_instruction = create_instruction("NOP")
        self.next_instruction = None
        self.block_stack = []
        # states before SETUP_WITH for checkpointing and fallback
        self.states_before_block: List[InstructionTranslatorGraphState] = []
        self.lineno = code_options["co_firstlineno"]
        self.kw_names = None
        self.accept_prefix_inst = True
        self.prefix_insts = []

        # Properties of the input/output code
        self.instructions: List[Instruction] = instructions
        self.indexof: Dict[Instruction, int] = get_indexof(self.instructions)
        self.f_locals: Dict[
            str, Any
        ] = f_locals  # needed for recording accessed locals for replay
        self.f_globals: Dict[str, Any] = f_globals
        self.f_builtins: Dict[str, Any] = f_builtins
        self.code_options: Dict[str, Any] = code_options
        self.f_code: types.CodeType = f_code

        # Execution record for replaying errors
        self.exec_recorder = ExecutionRecorder(code=f_code, code_options=code_options)
        # Stack of module being parsed, current nn.module is at the end of ordered dict.
        # The first field of tuple is the fully qualified name of current module
        # in original hierarchy.  The second field is the type of current nn.module
        self.nn_module_stack: Dict[str, Tuple[str, Type[Any]]] = {}
        # Flag to indicate whether tracing is used for export.
        self.export = export

        self._fake_mode = output.tracing_context.fake_mode

        self.checkpoint = None
        self.random_calls = []

        self.strict_checks_enabled = False

        if sys.version_info >= (3, 10):
            from .resume_execution import (
                CO_ASYNC_GENERATOR,
                CO_COROUTINE,
                CO_GENERATOR,
                CO_ITERABLE_COROUTINE,
            )

            if f_code.co_flags & (
                CO_GENERATOR | CO_COROUTINE | CO_ITERABLE_COROUTINE | CO_ASYNC_GENERATOR
            ):
                self.push(BuiltinVariable(None))

        self.inline_depth = inline_depth
        linecache.lazycache(f_code.co_filename, f_globals)
        self.log_starts_line()


class InstructionTranslator(InstructionTranslatorBase):
    mutated_closure_cell_contents: Set[str]

    def __init__(
        self,
        instructions: List[Instruction],
        f_code,
        f_locals,
        f_globals,
        f_builtins,
        code_options,
        compiler_fn,
        one_graph,
        export,
        export_constraints,
        mutated_closure_cell_contents: Set[str],
        frame_state,
    ):
        _step_logger()(
            logging.INFO,
            f"torchdynamo start tracing {f_code.co_name} {code_options['co_filename']}:{code_options['co_firstlineno']}",
        )
        super().__init__(
            output=OutputGraph(
                code_options,
                compiler_fn,
                self,
                export,
                export_constraints,
                frame_state,
                local_scope=f_locals,
                global_scope=f_globals,
                f_code=f_code,
            ),
            instructions=instructions,
            f_locals=f_locals,
            f_globals=f_globals,
            f_builtins=f_builtins,
            code_options=code_options,
            symbolic_locals=collections.OrderedDict(),  # set below
            # A global var is inserted only after a STORE_GLOBAL happens to it
            symbolic_globals=collections.OrderedDict(),
            f_code=f_code,
            export=export,
            inline_depth=0,
        )

        # as soon as we create the tracing context we should keep it active, so any calls
        # into dynamo apis can rely on finding it
        with tracing(self.output.tracing_context):
            self.one_graph: bool = one_graph
            self.export = export
            self.mutated_closure_cell_contents = mutated_closure_cell_contents
            if self.export:
                assert (
                    self.one_graph
                ), "Export without one graph - something has gone wrong."

            vars = list(code_options["co_varnames"])
            cells_and_freevars = [x for x in self.cell_and_freevars() if x not in vars]
            vars.extend(cells_and_freevars)
            cells_and_freevars_set = set(cells_and_freevars)

            self.symbolic_locals = collections.OrderedDict(
                (
                    k,
                    VariableBuilder(
                        self,
                        LocalSource(k, cell_or_freevar=k in cells_and_freevars_set),
                    )(f_locals[k]),
                )
                for k in vars
                if k in f_locals
            )

            self.init_local_index_guards_hack()

            self._freevars_ids = dict()
            for name in self.code_options["co_freevars"]:
                if name in f_locals:
                    self._freevars_ids[name] = id(f_locals[name])

    def init_local_index_guards_hack(self):
        # symbolic_locals contains the mapping from original f_locals to the
        # Variable objects. During the Variable building phase, each object also
        # has its associated guards. At the end, we will accumulate these
        # guards.
        #
        # One way of handling these guards is to just accumulate all of them
        # right now. However, many f_locals might not be used in the frame and
        # thus can unnecessarily increase guard execution overhead.  Therefore,
        # we selectively update output.guards as we run the Python Bytecode
        # instruction by instruction.
        #
        # An exception here is list/dict variables. Guards related to these
        # variables have indexed access, like Tensor_match on args[0], and if
        # args is not used in this frame, we will miss a LIST_LENGTH check like
        # len(args) == 2. Missing the LIST_LENGTH check causes problem for the
        # next invocation when args is not a list, and args[0] is a runtime
        # error. Therefore, we recursively add guards for list/dict variable here.
        for val in self.symbolic_locals.values():
            if isinstance(
                val, (ListIteratorVariable, BaseListVariable, ConstDictVariable)
            ):
                local_guards = VariableTracker.propagate(val)["guards"]
                index_guards = [
                    guard
                    for guard in local_guards
                    if guard.create_fn
                    in (
                        GuardBuilder.LIST_LENGTH,
                        GuardBuilder.DICT_KEYS,
                        GuardBuilder.ODICT_KEYS,
                        GuardBuilder.TUPLE_ITERATOR_LEN,
                    )
                ]
                self.output.guards.update(index_guards)

    def run(self):
        super().run()

    def match_nested_cell(self, name, cell):
        """Match a cell in this method to one in a function we are inlining"""
        value = cell.cell_contents
        # TODO(jansel): check the id of the cell rather than the contents
        if id(value) != self._freevars_ids.get(name):
            return None
        return self.symbolic_locals[name]

    def should_compile_partial_graph(self):
        return all(b.can_restore() for b in self.block_stack) and not self.one_graph

    def create_call_resume_at(self, inst):
        self.instruction_pointer = None

        if inst.opname == "RETURN_VALUE":
            return [create_instruction("RETURN_VALUE")]

        reads = livevars_analysis(self.instructions, inst)
        argnames = tuple(
            k
            for k in self.symbolic_locals.keys()
            if k in reads and k not in self.cell_and_freevars()
        )

        cg = PyCodegen(self)

        # Python does not allow null to be an arg to a function, so
        # we remove nulls from the stack and restore them in the
        # prologue of the resume function

        # sorted list of indices of nulls on the stack
        null_idxes: List[int] = []
        if sys.version_info >= (3, 11):
            # find indices of NullVariables
            for i, var in enumerate(self.stack):
                if isinstance(var, NullVariable):
                    null_idxes.append(i)
            # generate bytecode to pop the nulls
            null_cnt = 0
            for i, var in enumerate(reversed(self.stack)):
                if isinstance(var, NullVariable):
                    for j in range(2, i + 2 - null_cnt):
                        cg.append_output(create_instruction("SWAP", arg=j))
                    cg.extend_output(cg.pop_null())
                    null_cnt += 1

        # we popped all nulls from the stack at runtime,
        # so we should not count NullVariables
        stack_len = len(self.stack) - len(null_idxes)
        nargs = stack_len + len(argnames)

        name = unique_id(f"__resume_at_{inst.offset}")

        new_code: types.CodeType = ContinueExecutionCache.lookup(
            self.f_code,
            self.lineno,
            inst.offset,
            tuple(b.target.offset for b in self.block_stack),
            stack_len,
            argnames,
            tuple(b.resume_fn() for b in self.block_stack),
            tuple(null_idxes),
        )

        if new_code.co_freevars:
            cg.make_function_with_closure(name, new_code, True, stack_len)
        else:
            self.output.install_global(
                name, types.FunctionType(new_code, self.f_globals, name)
            )
            cg.extend_output(cg.load_function_name(name, True, stack_len))

        cg.extend_output([cg.create_load(k) for k in argnames])
        cg.extend_output(create_call_function(nargs, False))
        cg.append_output(create_instruction("RETURN_VALUE"))
        return cg.get_instructions()

    def RETURN_VALUE(self, inst):
        if self.output.count_calls() == 0 and not self.export:
            raise exc.SkipFrame("because no content in function call")
        self.instruction_pointer = None
        _step_logger()(
            logging.INFO,
            f"torchdynamo done tracing {self.f_code.co_name} (RETURN_VALUE)",
        )
        log.debug("RETURN_VALUE triggered compile")
        self.output.compile_subgraph(
            self,
            reason=GraphCompileReason(
                "return_value", [self.frame_summary()], graph_break=False
            ),
        )
        self.output.add_output_instructions([create_instruction("RETURN_VALUE")])


class InliningInstructionTranslator(InstructionTranslatorBase):
    """Trace and inline a called method"""

    symbolic_result: Optional[TensorVariable]

    @classmethod
    def inline_call(cls, parent, func, args, kwargs):
        with patch.dict(counters, {"unimplemented": counters["inline_call"]}):
            return cls.inline_call_(parent, func, args, kwargs)

    @staticmethod
    def check_inlineable(func):
        if func.has_self():
            unimplemented("inline with __self__")

        if func.get_name() == "patched_init":
            unimplemented("Patched init cannot be inlined.")

        try:
            if id(func.get_function()) in allowed_functions._disallowed_function_ids:
                unimplemented(f"inlining disallowed: {func.get_function()}")
        except NotImplementedError:
            pass  # closures

        if skipfiles.check(
            func.get_filename()
        ) and not skipfiles.is_torch_inline_allowed(func.get_filename()):
            from torch._dynamo.variables.misc import (
                produce_trampoline_autograd_apply,
                produce_trampoline_autograd_bwd,
                produce_trampoline_autograd_fwd,
            )

            # _origin marks this as coming from an internal dynamo known function that is safe to
            # trace through.
            if hasattr(func.fn, "_origin") and func.fn._origin in [
                produce_trampoline_autograd_fwd,
                produce_trampoline_autograd_apply,
                produce_trampoline_autograd_bwd,
            ]:
                # Known sound
                return
            unimplemented(
                f"inline in skipfiles: {func.fn.__qualname__}  | {func.get_name()} {func.get_filename()}"
            )

        if isinstance(func, UserFunctionVariable) and inspect.getattr_static(
            func.get_function(), "_torchdynamo_disable", False
        ):
            unimplemented(
                f"call torch._dynamo.disable() wrapped function {func.get_function()}"
            )

    @staticmethod
    def inline_call_(
        parent, func: VariableTracker, args: List[VariableTracker], kwargs
    ):
        assert isinstance(
            func,
            (UserFunctionVariable, NestedUserFunctionVariable),
        )
        InliningInstructionTranslator.check_inlineable(func)
        try:
            sub_locals, closure_cells = func.bind_args(parent, args, kwargs)
        except TypeError as e:
            # Wrap the general TypeError during bind_args() to the internal ArgsMismatchError with detailed info
            raise ArgsMismatchError(
                "{reason}.\n  func = {func}, args = {args}, kwargs = {kwargs}".format(
                    reason=str(e),
                    func=f"'{func.get_name()}' {func.get_filename()}:{func.get_code().co_firstlineno}",
                    args=[arg.python_type() for arg in args],
                    kwargs=kwargs,
                ),
            )

        for v in itertools.chain(sub_locals.values(), closure_cells.values()):
            if not isinstance(v, VariableTracker):
                unimplemented(f"unconverted arg {v}")

        code: types.CodeType = func.get_code()
        if code.co_name in ("__setitem__", "__setattr__"):
            unimplemented(f"inline {code.co_name}")

        suffix = ""
        # TODO: mlazos, add support for enabling multiple artifact logs
        # with a single alias
        if torch._logging._internal.log_state.is_artifact_enabled("output_code"):
            suffix = f"\n{dis.Bytecode(code).dis()}"
        if sys.version_info >= (3, 11):
            cur_inst = parent.current_instruction
            parent_code = parent.f_code
            header = parent.get_line_of_code_header(lineno=cur_inst.positions.lineno)

            def get_trace_call_log_str():
                line = get_instruction_source_311(parent_code, cur_inst).rstrip()
                return f"TRACE inlined call {code.co_name} from {header}\n{line}"

            trace_call_log.debug("%s", LazyString(get_trace_call_log_str))
        log.debug("INLINING %s%s", code, suffix)

        tracer: InliningInstructionTranslator
        if is_generator(code):
            tracer = InliningGeneratorInstructionTranslator(
                parent, code, sub_locals, parent.symbolic_globals, closure_cells, func
            )
        else:
            tracer = InliningInstructionTranslator(
                parent, code, sub_locals, parent.symbolic_globals, closure_cells, func
            )

        strict_ctx: Any = contextlib.nullcontext()
        if parent.strict_checks_enabled:
            strict_ctx = tracer.strict_translation_mode()
        try:
            with strict_ctx:
                tracer.run()
        except exc.SkipFrame as e:
            msg = f"SKIPPED INLINING {code}: {e}"
            log.debug(msg)
            raise Unsupported(msg) from e
        except Exception as e:
            log.debug("FAILED INLINING %s", code)
            raise
        assert tracer.symbolic_result is not None
        func.export_freevars(parent, tracer)

        if tracer.f_globals is parent.f_globals:
            # Merge symbolic_globals back if parent and child are in the same namespace
            parent.symbolic_globals.update(tracer.symbolic_globals)

        log.debug("DONE INLINING %s", code)

        if is_generator(code):
            assert isinstance(tracer, InliningGeneratorInstructionTranslator)
            assert tracer.symbolic_result.as_python_constant() is None
            return ListIteratorVariable(
                tracer.generated_items,
                mutable_local=MutableLocal(),
                **VariableTracker.propagate(tracer.symbolic_result),
            )
        else:
            return tracer.symbolic_result

    def __init__(
        self,
        parent: InstructionTranslatorBase,
        code: types.CodeType,
        symbolic_locals: Dict[str, VariableTracker],
        symbolic_globals: Dict[str, VariableTracker],
        closure_cells: Dict[str, VariableTracker],
        funcvar: BaseUserFunctionVariable,
    ):
        f_globals = funcvar.get_globals()
        f_builtins = f_globals["__builtins__"]
        if not isinstance(f_builtins, dict):
            f_builtins = f_builtins.__dict__
        super().__init__(
            output=parent.output,
            f_locals={},
            f_globals=f_globals,
            f_builtins=f_builtins,
            symbolic_locals=symbolic_locals,
            symbolic_globals=symbolic_globals,
            instructions=cleaned_instructions(code),
            code_options={k: getattr(code, k) for k in dir(code)},
            f_code=code,
            export=parent.export,
            inline_depth=parent.inline_depth + 1,
        )
        self.parent = parent
        self.symbolic_result = None
        self.closure_cells = closure_cells
        self.nn_module_stack = parent.nn_module_stack.copy()

    @property
    def fake_mode(self):
        return self.parent.fake_mode

    def run_ctx_mgr(self):
        return TracingContext.current_frame(self.parent.frame_summary())

    def STORE_DEREF(self, inst):
        if inst.argval in self.closure_cells:
            cell = self.closure_cells[inst.argval]
            val = self.pop()
            if isinstance(cell, ClosureVariable):
                if not self.output.is_root_tracer():
                    unimplemented(
                        "HigherOrderOperator: Mutating a variable not in the current scope (ClosureVariable)"
                    )
                self.output.root_tx.symbolic_locals[cell.name] = val
            else:
                self.output.side_effects.store_cell(cell, val)
        else:
            maybe_cell = self.symbolic_locals.get(inst.argval)
            if isinstance(
                maybe_cell,
                variables.NewCellVariable,
            ):
                self.output.side_effects.store_cell(
                    self.symbolic_locals[inst.argval], self.pop()
                )
            else:
                if (
                    maybe_cell is not None
                    and maybe_cell.source.name()
                    not in self.output.root_tx.mutated_closure_cell_contents
                ):
                    # Why is the source name here unique?
                    # mutated_closure_cell_contents is a per-frame
                    # concept, and sources identify, e.g., particular
                    # locals from the frame.  If you had two locals,
                    # they'll get different source names, and therefore
                    # differ here.
                    self.output.root_tx.mutated_closure_cell_contents.add(
                        maybe_cell.source.name()
                    )
                    raise exc.RestartAnalysis()
                unimplemented("write to __closure__ while inlining")

    def LOAD_DEREF(self, inst):
        if inst.argval in self.closure_cells:
            cell = self.closure_cells[inst.argval]
            if isinstance(cell, ClosureVariable):
                self.push(self.output.root_tx.symbolic_locals[cell.name])
            else:
                self.push(self.output.side_effects.load_cell(cell))
        else:
            maybe_sym_local = self.symbolic_locals.get(inst.argval, None)
            if isinstance(maybe_sym_local, variables.NewCellVariable):
                self.push(self.output.side_effects.load_cell(maybe_sym_local))
            else:
                super().LOAD_DEREF(inst)

    def LOAD_CLOSURE(self, inst):
        assert inst.argval in self.cell_and_freevars()
        if inst.argval in self.closure_cells:
            self.push(self.closure_cells[inst.argval])
        else:
            self.push(InlinedClosureVariable(name=inst.argval))

    def check_replace_is_safe(self, oldvar):
        if not is_side_effect_safe(oldvar.mutable_local):
            unimplemented(
                "HigherOrderOperator: Mutating a variable not in the current scope (replace_all)"
            )

    def replace_all(self, oldvar: VariableTracker, newvar: VariableTracker):
        self.check_replace_is_safe(oldvar)
        newvar = super().replace_all(oldvar, newvar)
        # recursively check and update parent's locals and stack in case oldvar is from parent
        translator: InstructionTranslatorBase = self
        while hasattr(translator, "parent"):
            translator = translator.parent  # type: ignore[attr-defined]
            translator.update_locals_and_stack(oldvar, newvar)
        return newvar

    def should_compile_partial_graph(self):
        return False  # inlining functions is all-or-nothing

    def create_call_resume_at(self, offset):
        unimplemented("cant resume while inlining")

    def RETURN_VALUE(self, inst):
        self.symbolic_result = self.pop()
        self.instruction_pointer = None


class InliningGeneratorInstructionTranslator(InliningInstructionTranslator):
    generated_items: List[VariableTracker]

    def __init__(self, *args, **kwargs):
        super().__init__(*args, **kwargs)
        self.generated_items = []

    def YIELD_VALUE(self, inst: Instruction):
        self.generated_items.append(self.pop())
        # TODO(jansel): figure out why this is needed, it isn't in the docs for YIELD_VALUE
        self.push(ConstantVariable(None))

    def GET_YIELD_FROM_ITER(self, inst):
        tos = self.stack[-1]
        if not isinstance(tos, ListIteratorVariable):
            self.pop()
            res = BuiltinVariable(iter).call_function(self, [tos], {})
            self.push(res)
        return self.YIELD_FROM(inst)

    def YIELD_FROM(self, inst):
        while True:
            tos = self.stack[-1]
            if isinstance(tos, ConstantVariable) and tos.value is None:
                self.pop()
                return
            if isinstance(tos, ListIteratorVariable):
                self.output.guards.update(tos.guards)
                try:
                    val, next_iter = tos.next_variables()
                    self.replace_all(tos, next_iter)
                    self.push(val)
                    # TODO(voz): Unclear if we need the push None in YIELD_VALUE?
                    self.YIELD_VALUE(inst)
                    self.pop()
                    self.push(next_iter)
                except StopIteration:
                    return
            else:
                unimplemented(f"YIELD_FROM {typestr(tos)}")

    def SEND(self, inst):
        assert len(self.stack) >= 2
        val = self.pop()
        tos = self.stack[-1]
        if isinstance(tos, ListIteratorVariable):
            if isinstance(val, ConstantVariable) and val.value is None:
                self.push(val)
                self.instruction_pointer = self.indexof[inst.target]
            else:
                # invoke send
                # Unreachable code - if you hit this, you are implementing generator support and have
                # lifted the `unimplemented("generator")` in frame conversion. This codepath handles
                # subgenerator and lines up with this line in Python 3.11
                # https://github.com/python/cpython/blob/3.11/Python/ceval.c#L2597
                unimplemented("Unreachable sub-generator code")
        else:
            unimplemented(f"SEND {typestr(tos)}")<|MERGE_RESOLUTION|>--- conflicted
+++ resolved
@@ -796,14 +796,7 @@
         name = inst.argval
         # If the last top VT in the stack (just popped) is a handle (see [On tensor.register_hook]), we associate
         # the stored name.
-<<<<<<< HEAD
-        if isinstance(loaded_vt, RemovableHandleVariable):
-            new_name = self.output.new_var(name)
-            new_rhv = loaded_vt.clone(last_seen_name=new_name)
-            loaded_vt = self.replace_all(loaded_vt, new_rhv)
-=======
         loaded_vt = loaded_vt.rename(self, name)
->>>>>>> de5231e5
         self.symbolic_locals[name] = loaded_vt
 
     def DELETE_FAST(self, inst):
