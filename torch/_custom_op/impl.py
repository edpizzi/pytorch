import contextlib
import dataclasses
import functools
import inspect
import typing
import weakref

from torchgen.model import FunctionSchema, OperatorName, SchemaKind

import torch
import torch._C as _C
import torch.library as library

from .autograd import autograd_kernel_indirection, construct_autograd_kernel

"""
There are various APIs for defining custom-operator-like things in PyTorch:
- [user-facing] autograd.Function (Python)
- [user-facing] custom_op (Python)
- [for power users] torch.library (Python)
- [for power users] TORCH_LIBRARY (C++)

This file contains the implementation for a Simple Custom Operator API (CustomOp).
Using CustomOp, you are able to define a custom operator and implement interactions
between the CustomOp and various PyTorch subsystems, including all the subsystems
that are necessary for a custom operator to work with torch.compile (i.e.,
autograd, FakeTensor, functionalization).

CustomOp is positioned as being safer and easier to use than
torch.library/TORCH_LIBRARY, which require deep understanding of PyTorch internals.
In additional, it supports torch.compile better than and is in general more
comprehensive than autograd.Function, which only supports implementing gradient
computation and vmap rules.
"""

__all__ = ["custom_op", "CustomOp", "get_ctx", "AbstractImplCtx"]


SUPPORTED_DEVICE_TYPE_TO_KEY = {
    "cpu": "CPU",
    "cuda": "CUDA",
}

# We will not let users register CustomOps with anything that could look like
# PyTorch internals to avoid confusion.
RESERVED_NS = {
    "prim",
    "prims",
    "aten",
    "at",
    "torch",
    "pytorch",
}


def custom_op(
    qualname: str, manual_schema: typing.Optional[str] = None
) -> typing.Callable:
    r"""Creates a new CustomOp object.

    In PyTorch, defining an op (short for "operator") is a two step-process:
    - we need to define (create) the op
    - we need to implement behavior for how the operator interacts with
      various PyTorch subsystems, like CPU/CUDA Tensors, Autograd, etc.

    This entrypoint defines the CustomOp object (the first step);
    you must then perform the second step by calling various methods on
    the CustomOp object.

    This API is used as a decorator (see examples).

    Arguments:
        qualname (str): Should be a string that looks like
            "namespace::operator_name". Operators in PyTorch need a namespace to
            avoid name collisions; a given operator may only be created once.
            If you are writing a Python library, we recommend the namespace to
            be the name of your top-level module. The operator_name must be
            the same as the name of the function you pass to custom_op
            (see examples).
        manual_schema (Optional[str]): Each PyTorch operator needs a schema that
            tells PyTorch the types of the inputs/outputs. If None (default),
            we will infer the schema from the type annotations on the function
            (see examples). Otherwise, if you don't want to use type annotations,
            you may provide us the schema string.

    Example::
        >>> import numpy as np
        >>> from torch import Tensor
        >>>
        >>> # Step 1: define the CustomOp.
        >>> # We need to provide the decorator a "prototype function"
        >>> # (a function with Python ellipses as the body).
        >>> @custom_op("mylibrary::numpy_sin")
        >>> def numpy_sin(x: Tensor) -> Tensor:
        >>>     ...
        >>>
        >>> # numpy_sin is now an instance of class CustomOp
        >>> print(type(numpy_sin))
        >>>
        >>> # Step 2: Register an implementation for various PyTorch subsystems
        >>>
        >>> # Register an implementation for CPU tensors
        >>> @numpy_sin.impl('cpu'):
        >>> def numpy_sin_impl_cpu(x):
        >>>     return torch.from_numpy(np.sin(x.numpy()))
        >>>
        >>> # Register an implementation for CUDA tensors
        >>> @numpy_sin.impl('cuda'):
        >>> def numpy_sin_impl_cuda(x):
        >>>     return torch.from_numpy(np.sin(x.cpu().numpy())).to(x.device)
        >>>
        >>> x = torch.randn(3)
        >>> numpy_sin(x)  # calls numpy_sin_impl_cpu
        >>>
        >>> x_cuda = x.cuda()
        >>> numpy_sin(x)  # calls numpy_sin_impl_cuda

    """

    def inner(func):
        if not inspect.isfunction(func):
            raise ValueError(
                f"custom_op(...)(func): Expected `func` to be a Python "
                f"function, got: {type(func)}"
            )

        ns, name = parse_qualname(qualname)
        validate_namespace(ns)
        if func.__name__ != name:
            raise ValueError(
                f"custom_op(qualname='{qualname}', ...)(func): expected `func` "
                f"to have name '{name}' but got '{func.__name__}'. "
                f"Please either change the name of `func` or the qualname that "
                f"is passed to `custom_op`"
            )

        schema = infer_schema(func) if manual_schema is None else manual_schema
        schema_str = f"{name}{schema}"
        function_schema = FunctionSchema.parse(schema_str)
        validate_schema(function_schema)
        if manual_schema is not None:
            validate_function_matches_schema(function_schema, func)

        lib = library.Library(ns, "FRAGMENT")
        lib.define(schema_str)
        ophandle = find_ophandle_or_throw(ns, function_schema.name)
        result = CustomOp(lib, ns, function_schema, name, ophandle, _private_access=True)

        result.__name__ = func.__name__
        result.__module__ = func.__module__
        result.__doc__ = func.__doc__

        library.impl(lib, result._opname, "Autograd")(
            autograd_kernel_indirection(weakref.proxy(result))
        )

        torch._C._dispatch_set_report_error_callback(
            ophandle, functools.partial(report_error_callback, weakref.proxy(result))
        )

        return result

    return inner


# Global dictionary holding references to all CustomOp objects
# Yes, it keeps all CustomOps alive (see NOTE [CustomOp lifetime])
# Used to query the CustomOp associated with a specific C++ dispatcher operator.
# An example usage is FakeTensor: FakeTensor checks if a specific operator
# has an implementation registered via the CustomOp API.
# Indexed by qualname (e.g. aten::foo)
global_registry: typing.Dict[str, "CustomOp"] = {}


class CustomOp:
    r"""Class for custom operators in PyTorch.

    Use the CustomOp API to create user-defined custom operators that behave
    just like regular PyTorch operators (e.g. torch.sin, torch.mm) when it
    comes to various PyTorch subsystems (like torch.compile).

    To construct a `CustomOp`, use `custom_op`.
    """

    def __init__(self, lib, cpp_ns, schema, operator_name, ophandle, *, _private_access=False):
        super(CustomOp, self).__init__()
        if not _private_access:
            raise RuntimeError(
                "The CustomOp constructor is private and we do not guarantee "
                "BC for it. Please use custom_op(...) to create a CustomOp object"
            )
        name = f"{cpp_ns}::{operator_name}"
        self._schema = schema
        self._cpp_ns = cpp_ns
        self._lib: library.Library = lib
        self._ophandle: _C._DispatchOperatorHandle = ophandle
        # Has the name of the op, e.g. "foo". We cache here for convenience.
        self._opname: str = operator_name
        # this is _opname but with namespace. e.g. "custom::foo"
        self._qualname: str = name
        self.__name__ = None  # mypy requires this
        # NB: Some of these impls are registered as kernels to DispatchKeys.
        # Modifying the _impls dict directly won't do anything in that case.
        self._impls: typing.Dict[str, typing.Optional[FuncAndLocation]] = {}

        global_registry[self._qualname] = self

    # Records the impl and the source location in self._impls
    # Note that this doesn't cause torch.library to use the impl, that
    # needs to be done in a separate self._lib.impl call.
    def _register_impl(self, kind, func, stacklevel=2):
        if self._has_impl(kind):
            func_and_location = self._impls[kind]
            assert func_and_location is not None  # Pacify mypy
            location = func_and_location.location
            raise RuntimeError(
                f"Attempting to register a {kind} impl for operator {self._qualname} "
                f"that already has a {kind} impl registered from Python at "
                f"{location}. This is not supported."
            )
        frame = inspect.stack()[stacklevel]
        location = f"{frame.filename}:{frame.lineno}"
        self._impls[kind] = FuncAndLocation(func, location)

    def _get_impl(self, kind):
        return self._impls[kind]

    def _has_impl(self, kind):
        return kind in self._impls

    def _destroy(self):
        # NOTE: [CustomOp lifetime]
        # A CustomOp, once created, lives forever. The mechanism is that the
        # global registry holds a reference to it. However, to make testing
        # easier, we want to be able to destroy CustomOp objects.
        # CustomOp._destroy does the job, though it leaves the CustomOp
        # in a garbage state.
        del self._lib

        opnamespace = getattr(torch.ops, self._cpp_ns)
        if hasattr(opnamespace, self._opname):
            delattr(opnamespace, self._opname)

        del global_registry[self._qualname]

    def __repr__(self):
        return f'<CustomOp(op="{self._qualname}")>'

    def __call__(self, *args, **kwargs):
        # Bypass torch.ops.* and directly do OperatorHandle::callBoxed.
        # Using torch.ops.* is a bit of a pain (it can be slow and it has lifetime
        # issues from caching operators that make testing CustomOp difficult).
        result = _C._dispatch_call_boxed(self._ophandle, *args, **kwargs)
        return result

    def impl(
        self, device_types: typing.Union[str, typing.Iterable[str]]
    ) -> typing.Callable:
        r"""Register an implementation for a device type for this CustomOp object.

        If the CustomOp is passed multiple Tensor inputs with different device
        types, it will dispatch to the registered implementation for the highest
        priority device type among those present.
        The supported device types, in order of priority, are {'cuda', 'cpu'}.

        This API is used as a decorator (see examples).

        Arguments:
            device_types (str or Iterable[str]): the device type(s) to register the function for.

        Examples::
            >>> import numpy as np
            >>> from torch import Tensor
            >>>
            >>> @custom_op("mylibrary::numpy_sin")
            >>> def numpy_sin(x: Tensor) -> Tensor:
            >>>     ...
            >>>
            >>> # Register an implementation for CPU Tensors
            >>> @numpy_sin.impl('cpu'):
            >>> def numpy_sin_impl_cpu(x):
            >>>     return torch.from_numpy(np.sin(x.numpy()))
            >>>
            >>> # Register an implementation for CUDA Tensors
            >>> @numpy_sin.impl('cuda'):
            >>> def numpy_sin_impl_cuda(x):
            >>>     return torch.from_numpy(np.sin(x.cpu().numpy())).to(x.device)
            >>>
            >>> x = torch.randn(3)
            >>> numpy_sin(x)  # calls numpy_sin_impl_cpu
            >>>
            >>> x_cuda = x.cuda()
            >>> numpy_sin(x)  # calls numpy_sin_impl_cuda

        """
        if isinstance(device_types, str):
            device_types = [device_types]
        for device_type in device_types:
            validate_device_type(device_type)

        def inner(f):
            for device_type in set(device_types):
<<<<<<< HEAD
                self._register_impl(device_type, f)
=======
                self._check_doesnt_have_library_impl(device_type)
                self._register_impl(device_type, f, stacklevel=_stacklevel)
>>>>>>> c379d628
                dispatch_key = SUPPORTED_DEVICE_TYPE_TO_KEY[device_type]
                library.impl(self._lib, self._opname, dispatch_key)(f)
            return f

        return inner

    def _check_doesnt_have_library_impl(self, device_type):
        if self._has_impl(device_type):
            return
        key = SUPPORTED_DEVICE_TYPE_TO_KEY[device_type]
        if _C._dispatch_has_computed_kernel_for_dispatch_key(self._qualname, key):
            raise RuntimeError(
                f"impl(..., device_types={device_type}): the operator {self._qualname} "
                f"already has an implementation for this device type via a "
                f"pre-existing torch.library or TORCH_LIBRARY registration.")

    def impl_factory(self) -> typing.Callable:
        r"""Register an implementation for a factory function."""

        def inner(f):
            self._register_impl("factory", f)
            library.impl(self._lib, self._opname, "BackendSelect")(f)
            return f

        return inner

    def impl_abstract(self) -> typing.Callable:
        r"""Register an abstract implementation for this operator.

        An "abstract implementation" specifies the behavior of this operator on
        Tensors that carry no data. Given some input Tensors with certain properties
        (sizes/strides/storage_offset/device), it specifies what the properties of
        the output Tensors are.

        The abstract implementation has the same signature as the operator.
        It is run for both FakeTensors and meta tensors. To write an abstract
        implementation, assume that all Tensor inputs to the operator are
        regular CPU/CUDA/Meta tensors, but they do not have storage, and
        you are trying to return regular CPU/CUDA/Meta tensor(s) as output.
        The abstract implementation must consist of only PyTorch operations
        (and may not directly access the storage or data of any input or
        intermediate Tensors).

        This API is used as a decorator (see examples).

        Examples::
            >>> import numpy as np
            >>> from torch import Tensor
            >>>
            >>> # Example 1: an operator without data-dependent output shape
            >>> @custom_op('mylibrary::custom_linear')
            >>> def custom_linear(x: Tensor, weight: Tensor, bias: Tensor):
            >>>     ...
            >>>
            >>> @custom_linear.impl_abstract():
            >>> def custom_linear_abstract(x, weight):
            >>>     assert x.dim() == 2
            >>>     assert weight.dim() == 2
            >>>     assert bias.dim() == 1
            >>>     assert x.shape[1] == weight.shape[1]
            >>>     assert weight.shape[0] == bias.shape[0]
            >>>     assert x.device == weight.device
            >>>
            >>>     return (x @ weight.t()) + bias
            >>>
            >>> # Example 2: an operator with data-dependent output shape
            >>> @custom_op('mylibrary::custom_nonzero')
            >>> def custom_nonzero(x: Tensor) -> Tensor:
            >>>     ...
            >>>
            >>> @custom_nonzero.impl_abstract():
            >>> def custom_nonzero_abstract(x):
            >>>     # Number of nonzero-elements is data-dependent.
            >>>     # Since we cannot peek at the data in an abstract impl,
            >>>     # we use the ctx object to construct a new symint that
            >>>     # represents the data-dependent size.
            >>>     ctx = torch._custom_op.get_ctx()
            >>>     nnz = ctx.create_unbacked_symint()
            >>>     shape = [x.dim(), nnz]
            >>>     result = x.new_empty(shape, dtype=torch.long)
            >>>     return result
            >>>
            >>> @numpy_nonzero.impl(['cpu', 'cuda'])
            >>> def custom_nonzero_impl(x):
            >>>     x_np = to_numpy(x)
            >>>     res = np.stack(np.nonzero(x_np), axis=1)
            >>>     # unbacked symbolic ints in PyTorch must be >= 2, so we
            >>>     # constrain the range to at least 2
            >>>     if res.shape[0] <= 1:
            >>>         raise RuntimeError("not supported")
            >>>     return torch.tensor(res, device=x.device)

        """

        def inner(f):
            frame = inspect.stack()[1]
<<<<<<< HEAD
            self._register_impl("abstract", f)
=======
            self._check_doesnt_have_library_meta_impl()
            self._register_impl("abstract", f, stacklevel=_stacklevel)
>>>>>>> c379d628
            location = self._get_impl("abstract").location

            qualname = self._qualname

            # Handle DispatchKey.Meta registration
            @functools.wraps(f)
            def f_with_ctx(*args, **kwargs):
                def error_on_ctx():
                    raise RuntimeError(
                        f"Attempted to call get_ctx() for the meta implementation "
                        f"for {qualname}."
                        f"You have presumably called get_ctx() because the operator "
                        f"has a data-dependent output shape; if so, there is no "
                        f"such meta implementation and this error is the correct "
                        f"behavior. Otherwise, please remove the call to get_ctx() "
                        f"in the implementation registered with impl_abstract "
                        f"at {location}"
                    )

                with set_ctx_getter(error_on_ctx):
                    return f(*args, **kwargs)

            self._lib.impl(self._opname, f_with_ctx, "Meta")
            return f

        return inner

    def _check_doesnt_have_library_meta_impl(self):
        if self._has_impl("abstract"):
            return

        # If the user's operator is CompositeExplicitAutograd,
        # allow them to impl_abstract. This is being pragmatic
        # (existing custom ops may have CompositeExplicitAutograd
        # registration that don't work with Meta kernels, so this
        # gives them an escape hatch).
        if (
            _C._dispatch_has_kernel_for_dispatch_key(self._qualname, "CompositeExplicitAutograd")
            and not _C._dispatch_has_kernel_for_dispatch_key(self._qualname, "Meta")
        ):
            return

        # Otherwise, if the user's already has a Meta kernel or their
        # op is CompositeImplicitAutograd or some other alias dispatch key,
        # raise.

        # Special case for CompositeImplicitAutograd
        if _C._dispatch_has_kernel_for_dispatch_key(self._qualname, "CompositeImplicitAutograd"):
            raise RuntimeError(
                f"impl_abstract(...): the operator {self._qualname} "
                f"already has an implementation for this device type via a "
                f"pre-existing registration to DispatchKey::CompositeImplicitAutograd."
                f"CompositeImplicitAutograd operators do not need an abstract impl; "
                f"instead, the operator will decompose into its constituents and those "
                f"can have abstract impls defined on them.")

        if _C._dispatch_has_computed_kernel_for_dispatch_key(self._qualname, "Meta"):
            raise RuntimeError(
                f"impl_abstract(...): the operator {self._qualname} "
                f"already has an DispatchKey::Meta implementation via a "
                f"pre-existing torch.library or TORCH_LIBRARY registration. "
                f"Please either remove that registration or don't call impl_abstract.")

    # NOTE ["backward", "save_for_backward", and "autograd"]
    # As a part of the explicit autograd API, a user must provide us
    # a "save_for_backward" function and a "backward" function.
    # When both of these have been provided, then we automatically
    # construct the "autograd" kernel.
    def _register_autograd_kernel(self):
        assert self._has_impl("backward")
        assert self._has_impl("save_for_backward")
        kernel = construct_autograd_kernel(
            self._schema,
            self._output_differentiability,
            self,
            self._get_impl("save_for_backward").func,
            self._get_impl("backward").func)
        self._register_impl("autograd", kernel)

    def impl_save_for_backward(self):
        r"""Register a function that tells us what to save for backward.

        Please see impl_backward for more details.
        """
        def inner(f):
            self._register_impl("save_for_backward", f)
            if self._has_impl("backward"):
                self._register_autograd_kernel()
        return inner

    def impl_backward(self, output_differentiability=None):
        r"""Registers a backward formula.

        In order for the CustomOp to work with autograd, you need to register
        a backward formula. There are two pieces to this:
        1. You must give us a function to specify what to save for backward.
           Call this the "save for backward" function.
        2. You must give us a function that computes gradients. Call this the
           "backward" function.

        Use `impl_save_for_backward` to define a "save for backward" function
        that specifies what gets saved for backward. The function should accept
        two arguments ``(inputs, output)`` and return the quantities to be saved
        for backward.

        During runtime, when you call the CustomOp, PyTorch will invoke the
        "save for backward" function with the inputs and output of the CustomOp.

        Use `impl_backward` to define the "backward" function. The backward
        function must accept ``(ctx, saved, *grads)``:
        - ``ctx`` is a context object where we may provide information
        - ``saved`` is exactly what gets returned from the "save for backward"
          function
        - ``grads`` is one or more gradients. The number of gradients matches
          the number of outputs of the CustomOp.

        The backward function must return a dict that maps the name of
        an input to the CustomOp to its corresponding gradient. All inputs that
        were declared to be Tensors in the CustomOp definition must be accounted
        for in the dict. The gradient may be a Tensor or None.

        TODO(rzou): Add example when this PR is closer to landing.

        """
        if output_differentiability is not None:
            def yell():
                raise RuntimeError(
                    f"impl_backward(output_differentiability): expected "
                    f"output_differentiability to be a list of bools with "
                    f"length equal to the number of outputs of this CustomOp "
                    f"got: {output_differentiability}")

            if not isinstance(output_differentiability, list):
                yell()
            for diff in output_differentiability:
                if not isinstance(diff, bool):
                    yell()
            if len(self._schema.returns) != len(output_differentiability):
                yell()

        def inner(f):
            self._register_impl("backward", f)
            self._output_differentiability = output_differentiability
            if self._has_impl("save_for_backward"):
                self._register_autograd_kernel()
        return inner


@dataclasses.dataclass
class FuncAndLocation:
    func: typing.Callable
    location: str


def find_ophandle_or_throw(cpp_ns: str, operator_name: OperatorName):
    overload_name = (
        "" if operator_name.overload_name is None else operator_name.overload_name
    )
    return _C._dispatch_find_schema_or_throw(
        f"{cpp_ns}::{str(operator_name.name)}", overload_name
    )


def validate_namespace(ns: str) -> None:
    if "." in ns:
        raise ValueError(
            f'custom_op(..., ns="{ns}"): expected ns to not contain any . (and be a '
            f"valid variable name)"
        )
    if ns in RESERVED_NS:
        raise ValueError(
            f"custom_op(..., ns='{ns}'): '{ns}' is a reserved namespace, "
            f"please choose something else. "
        )


def validate_schema(schema: FunctionSchema) -> None:
    # Coming in the future. Requires us to have correct logic for
    # the ADInplaceOrView key
    if schema.kind() != SchemaKind.functional:
        raise ValueError(
            f"custom_op does not support non-functional function schema. Got: {schema}"
        )

    rets = schema.returns
    is_non_mutating_view = len(rets) > 0 and any(
        r.annotation is not None and not r.annotation.is_write for r in rets
    )
    if is_non_mutating_view:
        raise ValueError(f"custom_op does not support view functions. Got: {schema}")

    # Just seems weird so banning for now
    if not schema.returns:
        raise ValueError(
            f"custom_op does not support function schema with no outputs. Got: {schema}"
        )

    # For simplicity: don't allow self arguments
    if schema.arguments.self_arg is not None:
        raise ValueError(
            f"custom_op does not support arguments named 'self'. Please "
            f"rename your argument. Got: {schema}"
        )


def parse_qualname(qualname: str) -> typing.Tuple[str, str]:
    names = qualname.split("::", 1)
    if len(names) != 2:
        raise ValueError(f"Expected there to be a namespace in {qualname}, i.e. The "
                         f"operator name should look something like ns::foo")
    if '.' in names[1]:
        raise ValueError(f"The torch.custom_ops APIs do not handle overloads, "
                         f"i.e. operator names with '.' in them. "
                         f"Please name your operator something like ns::foo. "
                         f"Got: {qualname}")
    return names[0], names[1]


def validate_device_type(device_type: str) -> None:
    if device_type not in SUPPORTED_DEVICE_TYPE_TO_KEY:
        raise ValueError(
            f"CustomOp.impl(device_types=[{device_type}, ...]): we only support device_type "
            f"in {SUPPORTED_DEVICE_TYPE_TO_KEY.keys()}."
        )


def supported_param(param: inspect.Parameter) -> bool:
    return param.kind in (
        inspect.Parameter.POSITIONAL_OR_KEYWORD,
        inspect.Parameter.KEYWORD_ONLY,
    )


def validate_function_matches_schema(
    schema: FunctionSchema, func: typing.Callable
) -> None:
    sig = inspect.signature(func)

    if not all(supported_param(p) for _, p in sig.parameters.items()):
        raise ValueError(
            f"custom_op(..., manual_schema)(func): positional-only args, "
            f"varargs, and kwargs are not supported. Please rewrite `func` "
            f"to not have them. Got `func` with signature: {sig}"
        )

    if (
        any(
            p.annotation is not inspect.Parameter.empty
            for _, p in sig.parameters.items()
        )
        or sig.return_annotation is not inspect.Signature.empty
    ):
        raise ValueError(
            f"custom_op(..., manual_schema)(func): When passing in a manual "
            f"schema, we expect `func` to have no type annotations to avoid "
            f"ambiguity. Got `func` with signature: {sig}"
        )

    positional = [
        (name, param)
        for name, param in sig.parameters.items()
        if param.kind == inspect.Parameter.POSITIONAL_OR_KEYWORD
    ]
    kwargonly = [
        (name, param)
        for name, param in sig.parameters.items()
        if param.kind == inspect.Parameter.KEYWORD_ONLY
    ]

    def error():
        raise ValueError(
            f"custom_op(..., manual_schema)(func): When passing in a manual "
            f"schema, we expect `func`'s signature to match `manual_schema` "
            f"(aside from type annotations). "
            f"func's signature: {sig}, manual_schema: {schema}"
        )

    def error_default_args():
        raise ValueError(
            f"custom_op(..., manual_schema)(func): "
            f"neither func nor manual_schema should have default "
            f"arguments. Got "
            f"func's signature: {sig}, manual_schema: {schema}"
        )

    def compare(sig_args, schema_args):
        if len(sig_args) != len(schema_args):
            error()
        for (name, param), arg in zip(sig_args, schema_args):
            if name != arg.name:
                error()
            if param.default is not inspect.Parameter.empty or arg.default is not None:
                error_default_args()

    compare(positional, schema.arguments.flat_positional)
    compare(kwargonly, schema.arguments.flat_kwarg_only)


def get_none():
    return None


global_ctx_getter: typing.Callable = get_none


# NOTE [ctx inside the fake implementation]
# If a user has an operator with data-dependent output shape, then when writing
# a fake implementation they must query the current ctx and use methods on the
# ctx to construct a new unbacked symint.
#
# This is done via us setting the global_ctx_getter function every time a fake
# implementation is invoked.
def get_ctx() -> "AbstractImplCtx":
    """get_ctx() returns the current AbstractImplCtx object.

    Calling ``get_ctx()`` is only valid inside of an abstract implementation.
    """
    return global_ctx_getter()


@contextlib.contextmanager
def set_ctx_getter(ctx_getter):
    global global_ctx_getter
    prev = global_ctx_getter
    try:
        global_ctx_getter = ctx_getter
        yield
    finally:
        global_ctx_getter = prev


class AbstractImplCtx:
    """
    Context object for writing abstract implementations for custom operators.
    """

    def __init__(self, _shape_env, _op):
        self._shape_env = _shape_env
        self._op = _op

    def create_unbacked_symint(self, *, min=2, max=None) -> torch.SymInt:
        """Constructs a new symint (symbolic int) representing a data-dependent value.

        This is useful for writing the abstract implementation (which is necessary
        for torch.compile) for a CustomOp where an output Tensor has a size
        that depends on the data of the input Tensors.

        Args:
            min (int): A statically known inclusive lower bound for this symint.
                min must be at least 2 due to implementation details of
                torch.compile. Default: 2.
            max (Optional[int]): A statically known inclusive upper bound for this
                symint. Default: None

        .. warning:

            It is important that the ``min`` and ``max`` (if not None) values are set
            correctly, otherwise, there will be undefined behavior under
            torch.compile. The default value of ``min`` is 2 due to torch.compile
            specializing on 0/1 sizes.

            You must also verify that your implementation on concrete Tensors
            (e.g. CPU/CUDA) only returns Tensors where the size that corresponds
            to the symint also has respects these constraint.
            The easiest way to do this is to add an assertion in the CPU/CUDA/etc
            implementation that the size follows these bounds.

        Example::

            >>> # an operator with data-dependent output shape
            >>> @custom_op("mylibrary::custom_nonzero")
            >>> def custom_nonzero(x: Tensor) -> Tensor:
            >>>     ...
            >>>
            >>> @custom_nonzero.impl_abstract():
            >>> def custom_nonzero_abstract(x):
            >>>     # Number of nonzero-elements is data-dependent
            >>>     ctx = torch._custom_op.get_ctx()
            >>>     nnz = ctx.create_unbacked_symint()
            >>>     shape = [x.dim(), nnz]
            >>>     result = x.new_empty(shape, dtype=torch.long)
            >>>     return result
            >>>
            >>> @numpy_nonzero.impl(['cpu', 'cuda'])
            >>> def custom_nonzero_impl(x):
            >>>     x_np = to_numpy(x)
            >>>     res = np.stack(np.nonzero(x_np), axis=1)
            >>>     # the size associated with ctx.create_unbacked_symint()
            >>>     # must be constrained in the same way, so we add an assertion here.
            >>>     if res.shape[0] < 2 or res.shape[0] > x.numel():
            >>>         raise RuntimeError("not supported")
            >>>     return torch.tensor(res, device=x.device)

        """
        if (
            self._shape_env is None
            or not self._shape_env.allow_dynamic_output_shape_ops
        ):
            raise torch._subclasses.fake_tensor.DynamicOutputShapeException(self._op)

        if isinstance(min, torch.SymInt) or isinstance(max, torch.SymInt):
            raise ValueError(
                f"ctx.create_unbacked_symint(min={min}, max={max}): expected "
                f"min and max to be statically known ints but got SymInt. "
                f"This is not supported."
            )

        if min < 2:
            raise ValueError(
                f"ctx.create_unbacked_symint(min={min}, ...): expected min to be "
                f"greater than or equal to 2. PyTorch only supports new "
                f"data-dependent sizes of >= 2"
            )

        result = self._shape_env.create_unbacked_symint()
        torch.fx.experimental.symbolic_shapes.constrain_range(result, min=2, max=max)
        return result


def infer_schema(prototype_function: typing.Callable) -> str:
    sig = inspect.signature(prototype_function)

    def error_fn(what):
        raise ValueError(
            f"custom_op(...)(func): {what} " f"Got func with signature {sig})"
        )

    params = [
        parse_param(name, param, error_fn) for name, param in sig.parameters.items()
    ]
    ret = parse_return(sig.return_annotation, error_fn)
    return f"({', '.join(params)}) -> {ret}"


def parse_param(name, param, error_fn):
    if not supported_param(param):
        error_fn("We do not support positional-only args, varargs, or varkwargs.")

    if param.annotation is inspect.Parameter.empty:
        error_fn(f"Parameter {name} must have a type annotation.")

    if param.annotation not in SUPPORTED_PARAM_TYPES.keys():
        error_fn(
            f"Parameter {name} has unsupported type {param.annotation}. "
            f"The valid types are: {SUPPORTED_PARAM_TYPES.keys()}."
        )

    if param.default is not inspect.Parameter.empty:
        error_fn(
            f"Parameter {name} has a default value; this is not supported. "
            f"If you want to use default values then create a function with "
            f"default values that calls the CustomOp"
        )

    return f"{SUPPORTED_PARAM_TYPES[param.annotation]} {name}"


def derived_types(
    base_type, cpp_type, list_base, optional_base_list, optional_list_base
):
    result = [
        (base_type, cpp_type),
        (typing.Optional[base_type], f"{cpp_type}?"),
    ]
    if list_base:
        result.append((typing.Sequence[base_type], f"{cpp_type}[]"))  # type: ignore[valid-type]
    if optional_base_list:
        result.append((typing.Sequence[typing.Optional[base_type]], f"{cpp_type}?[]"))  # type: ignore[valid-type]
    if optional_list_base:
        result.append((typing.Optional[typing.Sequence[base_type]], f"{cpp_type}[]?"))  # type: ignore[valid-type]
    return result


def get_supported_param_types():
    data = [
        # (python type, schema type, type[] variant, type?[] variant, type[]? variant
        (torch.Tensor, "Tensor", True, True, False),
        (int, "SymInt", True, False, True),
        (float, "float", True, False, True),
        (bool, "bool", True, False, True),
        (str, "str", False, False, False),
        (torch.types.Number, "Scalar", True, False, False),
        (torch.dtype, "ScalarType", False, False, False),
        (torch.device, "Device", False, False, False),
    ]
    result = []
    for line in data:
        result.extend(derived_types(*line))
    return dict(result)


def parse_return(annotation, error_fn):
    if annotation is torch.Tensor:
        return "Tensor"
    origin = typing.get_origin(annotation)
    if origin is not tuple:
        error_fn(
            "Expected output of func to be type annotated as either Tensor "
            "or a Tuple of known size of one or more tensors"
        )
    args = typing.get_args(annotation)
    for arg in args:
        if arg is not torch.Tensor:
            error_fn(
                "Expected output of func to be type annotated as either Tensor "
                "or a Tuple of known size of one or more tensors"
            )
    return "(" + ", ".join(["Tensor"] * len(args)) + ")"


SUPPORTED_PARAM_TYPES = get_supported_param_types()


def report_error_callback(custom_op: typing.Any, key: str) -> None:
    if key == "Undefined":
        raise NotImplementedError(
            f"{custom_op}: There were no Tensor inputs to this operator "
            f"(e.g. you passed an empty list of Tensors). If your operator is a "
            f"factory function (that is, it takes no Tensors and constructs "
            f"a new one), then please use CustomOp.impl_factory to register "
            f"an implementation for it"
        )
    if key == "Meta":
        raise NotImplementedError(
            f"{custom_op}: when running with device='Meta' tensors: there is no "
            f"abstract impl registered for this CustomOp. Please register one via "
            f"CustomOp.impl_abstract to get this CustomOp to work with Meta tensors"
        )
    if key in ("CPU", "CUDA"):
        device = key.lower()
        raise NotImplementedError(
            f"{custom_op}: when running with device='{device}' tensors: there is no "
            f"{device} impl registered for this CustomOp. Please register one via "
            f"CustomOp.impl(device_type='{device}')"
        )
    raise NotImplementedError(
        f"{custom_op}: No implementation for dispatch key {key}. It is likely "
        f"that we have not added this functionality yet, please either open an "
        f"issue or if you're feeling adventurous, use the low-level "
        f"torch.library API"
<<<<<<< HEAD
    )
=======
    )


def custom_op_from_existing(op):
    ns = op.namespace
    lib = torch.library.Library(ns, "FRAGMENT")
    name = op.name().split("::")[-1]
    schema = FunctionSchema.parse(str(op._schema))
    return CustomOp(lib, ns, schema, name, op, _private_access=True)


def get_op(qualname):
    def error_not_found():
        raise ValueError(
            f"Could not find the operator {qualname}. Please make sure you have "
            f"already registered the operator and (if registered from C++) "
            f"loaded it via torch.ops.load_library.")

    ns, name = parse_qualname(qualname)
    if not hasattr(torch.ops, ns):
        error_not_found()
    opnamespace = getattr(torch.ops, ns)
    if not hasattr(opnamespace, name):
        error_not_found()
    packet = getattr(opnamespace, name)
    if not hasattr(packet, 'default'):
        error_not_found()
    return packet.default


def _find_custom_op(qualname, also_check_torch_library=False):
    if qualname in global_registry:
        return global_registry[qualname]
    if not also_check_torch_library:
        raise RuntimeError(
            f"Could not find custom op \"{qualname}\". Did you register it via "
            f"the torch._custom_ops API?")
    overload = get_op(qualname)
    result = custom_op_from_existing(overload)
    return result


def _custom_op_with_schema(qualname, schema):
    ns, name = qualname.split("::")
    schema_str = f"{name}{schema}"
    function_schema = FunctionSchema.parse(schema_str)
    validate_schema(function_schema)

    lib = library.Library(ns, "FRAGMENT")
    lib.define(schema_str)
    ophandle = find_ophandle_or_throw(ns, function_schema.name)
    result = CustomOp(lib, ns, function_schema, name, ophandle, _private_access=True)

    library.impl(lib, result._opname, "Autograd")(
        autograd_kernel_indirection(weakref.proxy(result))
    )

    torch._C._dispatch_set_report_error_callback(
        ophandle, functools.partial(report_error_callback, weakref.proxy(result))
    )
    return get_op(qualname)
>>>>>>> c379d628
<|MERGE_RESOLUTION|>--- conflicted
+++ resolved
@@ -2,6 +2,7 @@
 import dataclasses
 import functools
 import inspect
+import sys
 import typing
 import weakref
 
@@ -14,23 +15,10 @@
 from .autograd import autograd_kernel_indirection, construct_autograd_kernel
 
 """
-There are various APIs for defining custom-operator-like things in PyTorch:
-- [user-facing] autograd.Function (Python)
-- [user-facing] custom_op (Python)
-- [for power users] torch.library (Python)
-- [for power users] TORCH_LIBRARY (C++)
-
-This file contains the implementation for a Simple Custom Operator API (CustomOp).
-Using CustomOp, you are able to define a custom operator and implement interactions
-between the CustomOp and various PyTorch subsystems, including all the subsystems
-that are necessary for a custom operator to work with torch.compile (i.e.,
-autograd, FakeTensor, functionalization).
-
-CustomOp is positioned as being safer and easier to use than
-torch.library/TORCH_LIBRARY, which require deep understanding of PyTorch internals.
-In additional, it supports torch.compile better than and is in general more
-comprehensive than autograd.Function, which only supports implementing gradient
-computation and vmap rules.
+For a detailed guide on custom ops, please see
+https://docs.google.com/document/d/1aGWtgxV3HppuxQAdddyPrs74_aEntpkYt9MalnCKnhk
+
+This file includes pieces of the implementation of our custom operator API.
 """
 
 __all__ = ["custom_op", "CustomOp", "get_ctx", "AbstractImplCtx"]
@@ -57,6 +45,11 @@
     qualname: str, manual_schema: typing.Optional[str] = None
 ) -> typing.Callable:
     r"""Creates a new CustomOp object.
+
+    WARNING: if you're a user, please do not use this directly
+    (instead use the torch._custom_ops APIs).
+    Also please see the following for a detailed guide on custom ops.
+    https://docs.google.com/document/d/1aGWtgxV3HppuxQAdddyPrs74_aEntpkYt9MalnCKnhk
 
     In PyTorch, defining an op (short for "operator") is a two step-process:
     - we need to define (create) the op
@@ -183,7 +176,7 @@
     """
 
     def __init__(self, lib, cpp_ns, schema, operator_name, ophandle, *, _private_access=False):
-        super(CustomOp, self).__init__()
+        super().__init__()
         if not _private_access:
             raise RuntimeError(
                 "The CustomOp constructor is private and we do not guarantee "
@@ -218,7 +211,7 @@
                 f"that already has a {kind} impl registered from Python at "
                 f"{location}. This is not supported."
             )
-        frame = inspect.stack()[stacklevel]
+        frame = inspect.getframeinfo(sys._getframe(stacklevel))
         location = f"{frame.filename}:{frame.lineno}"
         self._impls[kind] = FuncAndLocation(func, location)
 
@@ -254,9 +247,14 @@
         return result
 
     def impl(
-        self, device_types: typing.Union[str, typing.Iterable[str]]
+        self, device_types: typing.Union[str, typing.Iterable[str]], _stacklevel=2,
     ) -> typing.Callable:
         r"""Register an implementation for a device type for this CustomOp object.
+
+        WARNING: if you're a user, please do not use this directly
+        (instead use the torch._custom_ops APIs).
+        Also please see the following for a detailed guide on custom ops.
+        https://docs.google.com/document/d/1aGWtgxV3HppuxQAdddyPrs74_aEntpkYt9MalnCKnhk
 
         If the CustomOp is passed multiple Tensor inputs with different device
         types, it will dispatch to the registered implementation for the highest
@@ -300,12 +298,8 @@
 
         def inner(f):
             for device_type in set(device_types):
-<<<<<<< HEAD
-                self._register_impl(device_type, f)
-=======
                 self._check_doesnt_have_library_impl(device_type)
                 self._register_impl(device_type, f, stacklevel=_stacklevel)
->>>>>>> c379d628
                 dispatch_key = SUPPORTED_DEVICE_TYPE_TO_KEY[device_type]
                 library.impl(self._lib, self._opname, dispatch_key)(f)
             return f
@@ -332,8 +326,12 @@
 
         return inner
 
-    def impl_abstract(self) -> typing.Callable:
+    def impl_abstract(self, _stacklevel=2) -> typing.Callable:
         r"""Register an abstract implementation for this operator.
+
+        WARNING: please do not use this directly (and instead use the torch._custom_ops
+        APIs). Also please see the following for a detailed guide on custom ops.
+        https://docs.google.com/document/d/1aGWtgxV3HppuxQAdddyPrs74_aEntpkYt9MalnCKnhk
 
         An "abstract implementation" specifies the behavior of this operator on
         Tensors that carry no data. Given some input Tensors with certain properties
@@ -402,12 +400,8 @@
 
         def inner(f):
             frame = inspect.stack()[1]
-<<<<<<< HEAD
-            self._register_impl("abstract", f)
-=======
             self._check_doesnt_have_library_meta_impl()
             self._register_impl("abstract", f, stacklevel=_stacklevel)
->>>>>>> c379d628
             location = self._get_impl("abstract").location
 
             qualname = self._qualname
@@ -487,19 +481,24 @@
             self._get_impl("backward").func)
         self._register_impl("autograd", kernel)
 
-    def impl_save_for_backward(self):
+    def impl_save_for_backward(self, _stacklevel=2):
         r"""Register a function that tells us what to save for backward.
 
         Please see impl_backward for more details.
         """
         def inner(f):
-            self._register_impl("save_for_backward", f)
+            self._register_impl("save_for_backward", f, stacklevel=_stacklevel)
             if self._has_impl("backward"):
                 self._register_autograd_kernel()
         return inner
 
-    def impl_backward(self, output_differentiability=None):
+    def impl_backward(self, output_differentiability=None, _stacklevel=2):
         r"""Registers a backward formula.
+
+        WARNING: if you're a user, please do not use this directly
+        (instead use the torch._custom_ops APIs).
+        Also please see the following for a detailed guide on custom ops.
+        https://docs.google.com/document/d/1aGWtgxV3HppuxQAdddyPrs74_aEntpkYt9MalnCKnhk
 
         In order for the CustomOp to work with autograd, you need to register
         a backward formula. There are two pieces to this:
@@ -528,8 +527,6 @@
         an input to the CustomOp to its corresponding gradient. All inputs that
         were declared to be Tensors in the CustomOp definition must be accounted
         for in the dict. The gradient may be a Tensor or None.
-
-        TODO(rzou): Add example when this PR is closer to landing.
 
         """
         if output_differentiability is not None:
@@ -549,7 +546,7 @@
                 yell()
 
         def inner(f):
-            self._register_impl("backward", f)
+            self._register_impl("backward", f, stacklevel=_stacklevel)
             self._output_differentiability = output_differentiability
             if self._has_impl("save_for_backward"):
                 self._register_autograd_kernel()
@@ -948,9 +945,6 @@
         f"that we have not added this functionality yet, please either open an "
         f"issue or if you're feeling adventurous, use the low-level "
         f"torch.library API"
-<<<<<<< HEAD
-    )
-=======
     )
 
 
@@ -1011,5 +1005,4 @@
     torch._C._dispatch_set_report_error_callback(
         ophandle, functools.partial(report_error_callback, weakref.proxy(result))
     )
-    return get_op(qualname)
->>>>>>> c379d628
+    return get_op(qualname)