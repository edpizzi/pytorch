import torch
import torch.utils._pytree as pytree
from torch.utils._python_dispatch import return_and_correct_aliasing


# A simple tensor subclass that holds two tensors internally, and runs every op on both tensors.
class TwoTensor(torch.Tensor):
    @staticmethod
    def __new__(cls, a, b):
        assert (
            a.device == b.device
            and a.layout == b.layout
            and a.requires_grad == b.requires_grad
            and a.dtype == b.dtype
        )
        # I guess it would be more accurate to represent the shape as torch.cat(a, b).shape
        shape = a.shape
        kwargs = {}
        kwargs["device"] = a.device
        kwargs["layout"] = a.layout
        kwargs["requires_grad"] = a.requires_grad
        kwargs["dtype"] = a.dtype
        return torch.Tensor._make_wrapper_subclass(cls, shape, **kwargs)

    def __init__(self, a, b):
        self.a = a
        self.b = b

    def __repr__(self):
        a_repr = repr(self.a)
        b_repr = repr(self.b)
        return f"TwoTensor({a_repr}, {b_repr})"

    def __tensor_flatten__(self):
        return ["a", "b"], None

    @staticmethod
    def __tensor_unflatten__(inner_tensors, meta):
        assert meta is None
        a, b = inner_tensors["a"], inner_tensors["b"]
        return TwoTensor(a, b)

    @classmethod
    def __torch_dispatch__(cls, func, types, args, kwargs):
        if kwargs is None:
            kwargs = {}
        args_a = pytree.tree_map_only(TwoTensor, lambda x: x.a, args)
        args_b = pytree.tree_map_only(TwoTensor, lambda x: x.b, args)

<<<<<<< HEAD
        out_a = func(*args_a, **kwargs)
        out_b = func(*args_b, **kwargs)
=======
        kwargs_a = pytree.tree_map_only(TwoTensor, lambda x: x.a, kwargs)
        kwargs_b = pytree.tree_map_only(TwoTensor, lambda x: x.b, kwargs)

        out_a = func(*args_a, **kwargs_a)
        out_b = func(*args_b, **kwargs_b)
>>>>>>> 530a556a
        assert type(out_a) == type(out_b)
        out_a_flat, spec = pytree.tree_flatten(out_a)
        out_b_flat, _ = pytree.tree_flatten(out_b)
        # for aten ops that return non-tensors, just assume that
        # our two inner tensors return the same value
        out_flat = [
            TwoTensor(o_a, o_b) if isinstance(o_a, torch.Tensor) else o_a
            for o_a, o_b in zip(out_a_flat, out_b_flat)
        ]
        out = pytree.tree_unflatten(out_flat, spec)
        return return_and_correct_aliasing(func, args, kwargs, out)<|MERGE_RESOLUTION|>--- conflicted
+++ resolved
@@ -47,16 +47,11 @@
         args_a = pytree.tree_map_only(TwoTensor, lambda x: x.a, args)
         args_b = pytree.tree_map_only(TwoTensor, lambda x: x.b, args)
 
-<<<<<<< HEAD
-        out_a = func(*args_a, **kwargs)
-        out_b = func(*args_b, **kwargs)
-=======
         kwargs_a = pytree.tree_map_only(TwoTensor, lambda x: x.a, kwargs)
         kwargs_b = pytree.tree_map_only(TwoTensor, lambda x: x.b, kwargs)
 
         out_a = func(*args_a, **kwargs_a)
         out_b = func(*args_b, **kwargs_b)
->>>>>>> 530a556a
         assert type(out_a) == type(out_b)
         out_a_flat, spec = pytree.tree_flatten(out_a)
         out_b_flat, _ = pytree.tree_flatten(out_b)
