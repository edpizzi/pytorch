--- conflicted
+++ resolved
@@ -5,35 +5,10 @@
 import inspect
 import itertools
 import operator
-<<<<<<< HEAD
 import warnings
 from types import ModuleType
 from typing import Any, Callable, Dict, List, Optional, Tuple, Union
-
-from torch.onnx._internal import diagnostics
-from torch.utils._mode_utils import no_dispatch
-=======
 import os
-from types import ModuleType
-from typing import Any, Callable, Dict, List, Optional, Tuple, Union
->>>>>>> 4196bfa3
-
-try:
-    import onnx
-    import onnxscript
-    from onnxscript import evaluator, opset18
-    from onnxscript.function_libs.torch_aten import graph_building, ops
-
-    # TODO: Handle imports
-except ImportError:
-    onnx = ModuleType("onnx")
-
-    def _onnx_not_available(name):
-        raise RuntimeError(
-            "ONNX is not available. Please install ONNX to use this feature."
-        )
-
-    onnx.__getattr__ = _onnx_not_available  # type: ignore[assignment]
 
 import torch
 import torch._C
@@ -45,9 +20,28 @@
 from torch.fx.experimental import proxy_tensor
 from torch.fx.passes import fake_tensor_prop
 from torch.nn.utils import stateless
-<<<<<<< HEAD
 from torch.onnx import _type_utils
 from torch.utils import _pytree
+from torch.onnx._internal import _beartype, jit_utils, registration
+# NOTE: _mode_utils is not allowed to be imported module
+from torch.utils._mode_utils import no_dispatch
+
+try:
+    import onnx
+    import onnxscript
+    from onnxscript import evaluator, opset18
+    from onnxscript.function_libs.torch_aten import graph_building, ops
+
+    # TODO: Handle imports
+except ImportError:
+    onnx = ModuleType("onnx")
+
+    def _onnx_not_available(name):
+        raise RuntimeError(
+            "ONNX is not available. Please install ONNX to use this feature."
+        )
+
+    onnx.__getattr__ = _onnx_not_available  # type: ignore[assignment]
 
 
 TORCH_ONNX_OPSET = onnxscript.values.Opset(domain="torch.onnx", version=1)
@@ -210,11 +204,7 @@
                 # different exporter keys.
 
                 table[op_overload] = op_overload_packet._qualified_op_name
-
-=======
-from torch.onnx._globals import GLOBALS as ONNX_GLOBALS
-from torch.onnx._internal import _beartype, jit_utils, registration
-from torch.utils import _pytree
+    table[torch.ops.aten.baddbmm.default] = "aten::baddbmm"
 
 
 class ModuleExpansionTracer(torch.fx._symbolic_trace.Tracer):
@@ -327,38 +317,6 @@
             setattr(torch, name, wrapped)
 
 
-@_beartype.beartype
-def _create_op_overload_to_exporter_key_table() -> Dict[torch._ops.OpOverload, str]:
-    table: Dict[torch._ops.OpOverload, str] = {}
-
-    for attr_name in dir(torch.ops.aten):
-        op_overload_packet = getattr(torch.ops.aten, attr_name)
-        if not isinstance(op_overload_packet, torch._ops.OpOverloadPacket):
-            continue
-
-        exporter_look_up_key = op_overload_packet._qualified_op_name
-        if registration.registry.get_function_group(exporter_look_up_key) is None:
-            # This aten op doesn't have ONNX exporter.
-            continue
-
-        for overload_name in op_overload_packet.overloads():
-            op_overload = getattr(op_overload_packet, overload_name)
-            # This line maps torch.ops.aten.add.Tensor, torch.ops.aten.add.Scalar, torch.ops.aten.add.out, etc
-            # to "aten::add". This means the exporter for "aten::add" is used for all overloads of "aten::add".
-            # This is applied to all ops under torch.ops.aten.
-            #
-            # TODO(wechi): in the future, we might want to write individual exporter for each overload, if,
-            # for example, they have different type promotion rules. If so, just map different overloads to
-            # different exporter keys.
-
-            table[op_overload] = op_overload_packet._qualified_op_name
-
-    table[torch.ops.prims.convert_element_type.default] = "prim::convert_element_type"
-    table[torch.ops.aten.baddbmm.default] = "aten::baddbmm"
->>>>>>> 4196bfa3
-    return table
-
-
 # Dictionary that maps torch.ops.aten.* to exporter look up key; e.g.,
 # _OP_OVERLOAD_TO_EXPORTER_KEY_TABLE[torch.add.Tensor] is "aten::add".
 # In subsequent code, torch.ops.aten.add.Tensor's exporter is found by
@@ -389,17 +347,7 @@
 _ONNX_FRIENDLY_DECOMPOSITION_TABLE = _create_onnx_friendly_decomposition_table()
 
 
-<<<<<<< HEAD
 def _retrieve_or_adapt_input_to_graph_set(fx_node_arg, fx_name_to_onnxscipt_value):
-=======
-@_beartype.beartype
-def _retrieve_or_wrap_scalar_as_constant(
-    g: "torch.onnx._internal.jit_utils.GraphContext",
-    fx_node_arg: Any,
-    fx_name_to_ts_value: Dict[str, Union[torch._C.Value, Tuple[torch._C.Value, ...]]],
-    example_output: Any,
-):
->>>>>>> 4196bfa3
     """Map FX value to TorchScript value.
 
     When creating TorchScript graph from FX graph, we need a mapping from FX variable
@@ -413,7 +361,6 @@
         # 2. fx_node_arg (variable in torch.fx.Graph) is be mapped to
         #    torch.jit.Value, fx_name_to_onnxscipt_value[fx_node_arg.name],
         #    in TorchScript graph.
-<<<<<<< HEAD
         onnx_tensor = fx_name_to_onnxscipt_value[onnx_tensor.name]
     elif isinstance(onnx_tensor, torch.dtype):
         onnx_tensor = int(_type_utils.JitScalarType.from_dtype(onnx_tensor).onnx_type())
@@ -451,68 +398,13 @@
         str, Union[torch._C.Value, Tuple[torch._C.Value, ...]]
     ],
 ) -> Tuple[tuple, dict, tuple, dict]:
-=======
-        ts_value = fx_name_to_ts_value[ts_value.name]
-    elif isinstance(ts_value, float):
-        # Always promote scalar to tensor with element type "dtype."
-        # Usually, "dtype" is extracted from the expected output tensor of the node.
-        # If this assumption is broken, we probably need to
-        #  1. add "scalar" type in ONNX  and extend all exporters to support it, or
-        #  2. write type promotion logic for each operator.
-        # TODO(wechi): the called exporting function should tell all allowed input and output types.
-        # Then, here we can try type-casting if type-mismatch happens.
-        ts_value = g.op("Constant", value_t=torch.tensor(ts_value, dtype=torch.float))
-    elif isinstance(ts_value, int):
-        # Always promote scalar to tensor with element type "dtype."
-        # Usually, "dtype" is extracted from the expected output tensor of the node.
-        # If this assumption is broken, we probably need to
-        #  1. add "scalar" type in ONNX  and extend all exporters to support it, or
-        #  2. write type promotion logic for each operator.
-        # TODO(wechi): the called exporting function should tell all allowed input and output types.
-        # Then, here we can try type-casting if type-mismatch happens.
-        ts_value = g.op("Constant", value_t=torch.tensor(ts_value, dtype=torch.int64))
-    elif ts_value is None:
-        ts_value = g.op("prim::Constant")
-        ts_value.setType(torch._C.OptionalType.ofTensor())
-    elif isinstance(ts_value, list) and all(isinstance(val, int) for val in ts_value):
-        ts_value = g.op("Constant", value_t=torch.tensor(ts_value, dtype=torch.int64))
-    elif isinstance(ts_value, list) and all(isinstance(val, float) for val in ts_value):
-        ts_value = g.op("Constant", value_t=torch.tensor(ts_value, dtype=torch.float))
-    elif isinstance(ts_value, list) and all(
-        isinstance(val, torch.fx.Node) for val in ts_value
-    ):
-        # A list of torch.fx.Node's (aka ts_value) should be mapped to a list of TorchScript values
-        # in TorchScript graph.
-        ts_list = [fx_name_to_ts_value[val.name] for val in ts_value]
-        ts_value = g.op("prim::ListConstruct", *ts_list)
-    elif isinstance(ts_value, torch.dtype):
-        from torch.onnx import _type_utils
-
-        ts_value = _type_utils.JitScalarType.from_dtype(ts_value)
-    else:
-        raise RuntimeError(f"Unexpected type of fx_node_arg: {type(fx_node_arg)}")
-    return ts_value
-
-
-@_beartype.beartype
-def _wrap_fx_args_as_ts_args(
-    g: "torch.onnx._internal.jit_utils.GraphContext",
-    root: torch.nn.Module,
-    node: torch.fx.Node,
-    fx_name_to_ts_value: Dict[str, Union[torch._C.Value, Tuple[torch._C.Value, ...]]],
-):
->>>>>>> 4196bfa3
     """Map all FX arguments of a node to arguments in TorchScript graph."""
 
     # This function assumes the order of arguments in FX op is the
     # same as the order of arguments in TorchScript op.
-<<<<<<< HEAD
     # (1) Complete the arguments with default values.
     complete_args: List[Any] = []
     complete_kwargs: Dict[str, Any] = {}
-=======
-    complete_args: List[Any] = []
->>>>>>> 4196bfa3
     if inspect.isbuiltin(node.target):
         complete_args = list(node.args)
     else:
@@ -546,19 +438,10 @@
     torch_kwargs = complete_kwargs
     return (graph_args, graph_kwargs, tuple(torch_args), torch_kwargs)
 
-<<<<<<< HEAD
 
 def _fill_tensor_meta(onnxscript_values, name: str, expected_values):
     """Fill the meta information of onnxscript_values with that from the fx FakeTensor."""
     flat_onnxscript_values, _ = _pytree.tree_flatten(onnxscript_values)
-=======
-@_beartype.beartype
-def _fill_tensor_types(
-    ts_values: Union[torch._C.Value, Tuple[torch._C.Value, ...]],
-    expected_values: Union[torch.Tensor, Tuple[torch.Tensor, ...]],
-):
-    flat_ts_values, _ = _pytree.tree_flatten(ts_values)
->>>>>>> 4196bfa3
     flat_expected_values, _ = _pytree.tree_flatten(expected_values)
     for i, (onnxscript_value, expected_value) in enumerate(
         zip(flat_onnxscript_values, flat_expected_values)
@@ -604,23 +487,10 @@
     onnxscript_graph = graph_building.TorchScriptGraph()
     tracer = graph_building.TorchScriptTracingEvaluator(onnxscript_graph)
 
-<<<<<<< HEAD
     # In the following loop, a TorchScript graph is created to
     # represent the input FX graph with ONNX symbols (e.g., onnx::add).
     # To connect the values to nodes in the TorchScript graph, we maintian
     # fx_name_to_onnxscipt_value. Basically, we want to translate
-=======
-@_beartype.beartype
-def _export_fx_to_ts(fx_module_with_metadata, opset_version):
-    # TODO(wechi): To get rid of TorchScript dependency,
-    # "g" should just be onnx.GraphProto or an equivalent
-    # data structure in ONNXScript.
-    g = torch._C.Graph()
-    # In the following loop, a TorchScript graph is created to
-    # represent the input FX graph with ONNX symbols (e.g., onnx::add).
-    # To connect the values to nodes in the TorchScript graph, we maintain
-    # fx_name_to_ts_value. Basically, we want to translate
->>>>>>> 4196bfa3
     #   fx_tensor_x (type: torch.fx.Node) -> fx_node_1 -> fx_tensor_y (type: torch.fx.Node)
     # to
     #   fx_name_to_onnxscipt_value[fx_tensor_x.name] -> onnx_node_1 -> fx_name_to_onnxscipt_value[fx_tensor_y.name]
@@ -674,82 +544,6 @@
                 and node.target in _OP_OVERLOAD_TO_EXPORTER_KEY_TABLE
             ):
                 exporter_key = _OP_OVERLOAD_TO_EXPORTER_KEY_TABLE[node.target]
-<<<<<<< HEAD
-=======
-                symbolic_function_group = registration.registry.get_function_group(
-                    exporter_key
-                )
-                assert symbolic_function_group is not None
-                symbolic_fn = symbolic_function_group.get(opset_version)
-                assert symbolic_fn is not None
-                # TODO(wechi): current type checking throws when feeding torch._C.Graph
-                # to symbolic_opset*.py functions, so we need the following wrapper.
-                # After we get rid of TorchScript, we can remove this wrapper.
-                graph_context = jit_utils.GraphContext(
-                    graph=g,
-                    block=g.block(),  # Pointless. Just make linter happy.
-                    opset=opset_version,
-                    original_node=g.insertPoint(),  # Pointless. Just make linter happy.
-                    params_dict={},  # Pointless. Just make linter happy.
-                    env={},  # Pointless. Just make linter happy.
-                )
-                # Map FX inputs to ONNX inputs and fill optional inputs with default values.
-                ts_args = _wrap_fx_args_as_ts_args(
-                    graph_context, fx_module_with_metadata, node, fx_name_to_ts_value
-                )
-                # The returned value could be a value of a tuple of values.
-                v = symbolic_fn(graph_context, *ts_args)
-                assert (
-                    v is not None
-                ), f"Node creates None with target={node.target}, name={node.name}, args={ts_args}"
-                # Assign type and shape obtained from FakeTensorProp.
-                # _fill_tensor_types(v, node.meta["val"])
-                # One fx node could produce multiple outputs (e.g., tuple of tensors); in
-                # that case, v is a tuple of TorchScript values.
-                fx_name_to_ts_value[node.name] = v
-            elif node.target == operator.getitem and isinstance(node.args, tuple):
-                ts_value_tuple = fx_name_to_ts_value[node.args[0].name]
-                if isinstance(ts_value_tuple, tuple):
-                    v = ts_value_tuple[node.args[1]]
-                    assert (
-                        v is not None
-                    ), f"Node creates None with target={node.target} and name={node.name}"
-                    fx_name_to_ts_value[node.name] = v
-                else:
-                    # TODO: lots of repeated code from above, remove this hack.
-                    symbolic_function_group = registration.registry.get_function_group(
-                        "aten::__getitem_"
-                    )
-                    assert symbolic_function_group is not None
-                    symbolic_fn = symbolic_function_group.get(opset_version)
-                    assert symbolic_fn is not None
-                    graph_context = jit_utils.GraphContext(
-                        graph=g,
-                        block=g.block(),  # Pointless. Just make linter happy.
-                        opset=opset_version,
-                        original_node=g.insertPoint(),  # Pointless. Just make linter happy.
-                        params_dict={},  # Pointless. Just make linter happy.
-                        env={},  # Pointless. Just make linter happy.
-                    )
-                    # Map FX inputs to ONNX inputs and fill optional inputs with default values.
-                    ts_args = _wrap_fx_args_as_ts_args(
-                        graph_context,
-                        fx_module_with_metadata,
-                        node,
-                        fx_name_to_ts_value,
-                    )
-                    v = symbolic_fn(graph_context, *ts_args)
-                    assert (
-                        v is not None
-                    ), f"Node creates None with target={node.target}, name={node.name}, args={ts_args}"
-                    # One fx node could produce multiple outputs (e.g., tuple of tensors); in
-                    # that case, v is a tuple of TorchScript values.
-                    fx_name_to_ts_value[node.name] = v
-            elif node.target == torch.fx._symbolic_trace._assert_is_none:
-                # Skip the assert_is_none node because it is isolated from other computation and
-                # ONNX doesn't have a corresponding ASSERT op.
-                pass
->>>>>>> 4196bfa3
             else:
                 raise RuntimeError(f"Unknown call_function target: {node.target}")
             # Only the latest opset version is only supported in atenlib for now
@@ -820,7 +614,6 @@
                     )
                 current_attr = getattr(current_attr, sub_attr_name)
 
-<<<<<<< HEAD
             input_ = onnxscript_graph.add_input(
                 input_name=node.name, input_value=current_attr
             )
@@ -828,15 +621,6 @@
             assert isinstance(input_, onnxscript.tensor.Tensor)
             fx_name_to_onnxscipt_value[node.name] = input_
             onnxscript_value_name_to_real_tensor[input_.name] = current_attr
-=======
-            v = g.addInput(node.name)
-            v.setType(torch._C.TensorType.create_from_tensor(current_attr))  # type: ignore[assignment]
-            assert (
-                v is not None
-            ), f"Node creates None with target={node.target} and name={node.name}"
-            fx_name_to_ts_value[node.name] = v
-            ts_name_to_real_tensor[v.debugName()] = current_attr  # type: ignore[assignment]
->>>>>>> 4196bfa3
         else:
             # TODO(wechi): Support get_attr, call_module, call_method.
             raise RuntimeError(f"Found node type not defined in torch.fx: {node.op}")
@@ -850,44 +634,7 @@
         opset_version=opset_version,
     )
 
-<<<<<<< HEAD
     return onnxscript_graph, onnxscript_value_name_to_real_tensor
-=======
-    # When replace aten with onnx ops, the node-level shape type inference uses
-    # ConstantValueMap which will not be cleared up until graph-level
-    # shape type inference, and could be a bug. node/graph level inference should be both applied.
-    # TODO(titaiwang): If onnx shape type inference is intended to be deprecated in converter.
-    # node-level shape type inference should be also deprecated as well in g.op
-    if ONNX_GLOBALS.onnx_shape_inference:
-        torch._C._jit_pass_onnx_graph_shape_type_inference(
-            g, params_dict={}, opset_version=opset_version
-        )
-
-    return g, ts_name_to_real_tensor
-
-
-@_beartype.beartype
-def _ts_graph_to_onnx_model_in_protobuf(
-    ts_graph: torch._C.Graph,
-    ts_name_to_real_tensor: Dict[str, torch.Tensor],
-    opset_version: int,
-) -> Union["onnx.ModelProto", bytes]:
-    proto, _, _, _ = ts_graph._export_onnx(  # type: ignore[attr-defined]
-        initializers=ts_name_to_real_tensor,
-        onnx_opset_version=opset_version,
-        dynamic_axes={},
-        defer_weight_export=False,
-        operator_export_type=torch.onnx.OperatorExportTypes.ONNX,
-        strip_doc_string=False,
-        keep_initializers_as_inputs=False,
-        custom_opsets={},
-        add_node_names=True,
-        onnx_file_path="",
-        node_attr_to_name={},
-    )
-
-    return proto
->>>>>>> 4196bfa3
 
 
 @_beartype.beartype
@@ -961,22 +708,6 @@
         # Use default decomposition table.
         decomposition_table = _ONNX_FRIENDLY_DECOMPOSITION_TABLE
     # Apply decomposition table to the input graph.
-<<<<<<< HEAD
-    decomposed_module = proxy_tensor.make_fx(module, decomposition_table)(*args)
-    decomposed_module = shape_inference_with_fake_tensor(decomposed_module, *args)
-    print("node.target: ", [node.target for node in decomposed_module.graph.nodes])
-    onnxscript_graph, initializers = _export_fx_to_onnxscript(
-        decomposed_module, opset_version
-    )
-    # Export TorchScript graph to ONNX ModelProto.
-    onnx_model = onnxscript_graph.to_model_proto(initializers, opset_version)
-
-    if use_binary_format:
-        # Return ModelProto in binary format.
-        return onnx_model.SerializeToString()
-    # Return ModelProto
-    return onnx_model
-=======
     # Make sure the feed-in "module" is stateless.
     decomposed_module = proxy_tensor.make_fx(
         module,
@@ -990,7 +721,7 @@
     # Run FakeTensorProp on decomposed_module.
     # Symbolic output of the i-th node can be accessed via
     # decomposed_module.graph.nodes[i].meta["val"]
-    decomposed_module = _shape_inference_with_fake_tensor(decomposed_module, *args)
+    decomposed_module = shape_inference_with_fake_tensor(decomposed_module, *args)
 
     # We want to pass list of ints and floats to TorchScript graph correctly
     # in _export_fx_to_ts, so we must disable FakeTensorMode. Otherwise, graph may
@@ -998,18 +729,17 @@
     # ONNX exporter used in _ts_graph_to_onnx_model_in_protobuf is not compatible
     # with FakeTensorMode.
     with torch.utils._mode_utils.no_dispatch():
-        ts_graph, ts_initializers = _export_fx_to_ts(decomposed_module, opset_version)
-        # Export TorchScript graph to ONNX ModelProto.
-        onnx_model = _ts_graph_to_onnx_model_in_protobuf(
-            ts_graph, ts_initializers, opset_version
+        onnxscript_graph, initializers = _export_fx_to_onnxscript(
+            decomposed_module, opset_version
         )
+    # Export TorchScript graph to ONNX ModelProto.
+    onnx_model = onnxscript_graph.to_model_proto(initializers, opset_version)
+
     if use_binary_format:
         # Return ModelProto in binary format.
-        return onnx_model
-    # Return ModelProto in readable format (printable).
-    model_proto: "onnx.ModelProto" = onnx.ModelProto.FromString(onnx_model)
-    return model_proto
->>>>>>> 4196bfa3
+        return onnx_model.SerializeToString()
+    # Return ModelProto
+    return onnx_model
 
 
 @_beartype.beartype
