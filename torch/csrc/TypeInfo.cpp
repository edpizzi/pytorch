#include <torch/csrc/TypeInfo.h>

#include <torch/csrc/Exceptions.h>
#include <torch/csrc/utils/object_ptr.h>
#include <torch/csrc/utils/pybind.h>
#include <torch/csrc/utils/python_arg_parser.h>
#include <torch/csrc/utils/python_numbers.h>
#include <torch/csrc/utils/python_strings.h>
#include <torch/csrc/utils/tensor_dtypes.h>

#include <c10/util/Exception.h>

#include <structmember.h>
#include <cstring>
#include <limits>
#include <sstream>
#include "c10/core/ScalarType.h"

PyObject* THPFInfo_New(const at::ScalarType& type) {
  auto finfo = (PyTypeObject*)&THPFInfoType;
  auto self = THPObjectPtr{finfo->tp_alloc(finfo, 0)};
  if (!self)
    throw python_error();
  auto self_ = reinterpret_cast<THPDTypeInfo*>(self.get());
  self_->type = c10::toRealValueType(type);
  return self.release();
}

PyObject* THPIInfo_New(const at::ScalarType& type) {
  auto iinfo = (PyTypeObject*)&THPIInfoType;
  auto self = THPObjectPtr{iinfo->tp_alloc(iinfo, 0)};
  if (!self)
    throw python_error();
  auto self_ = reinterpret_cast<THPDTypeInfo*>(self.get());
  self_->type = type;
  return self.release();
}

PyObject* THPFInfo_pynew(PyTypeObject* type, PyObject* args, PyObject* kwargs) {
  HANDLE_TH_ERRORS
  static torch::PythonArgParser parser({
      "finfo(ScalarType type)",
      "finfo()",
  });

  torch::ParsedArgs<1> parsed_args;
  auto r = parser.parse(args, kwargs, parsed_args);
  TORCH_CHECK(r.idx < 2, "Not a type");
  at::ScalarType scalar_type = at::ScalarType::Undefined;
  if (r.idx == 1) {
    scalar_type = torch::tensors::get_default_scalar_type();
    // The default tensor type can only be set to a floating point type/
    AT_ASSERT(at::isFloatingType(scalar_type));
  } else {
    scalar_type = r.scalartype(0);
    if (!at::isFloatingType(scalar_type) && !at::isComplexType(scalar_type)) {
      return PyErr_Format(
          PyExc_TypeError,
          "torch.finfo() requires a floating point input type. Use torch.iinfo to handle '%s'",
          type->tp_name);
    }
  }
  return THPFInfo_New(scalar_type);
  END_HANDLE_TH_ERRORS
}

PyObject* THPIInfo_pynew(PyTypeObject* type, PyObject* args, PyObject* kwargs) {
  HANDLE_TH_ERRORS
  static torch::PythonArgParser parser({
      "iinfo(ScalarType type)",
  });
  torch::ParsedArgs<1> parsed_args;
  auto r = parser.parse(args, kwargs, parsed_args);
  TORCH_CHECK(r.idx == 0, "Not a type");

  at::ScalarType scalar_type = r.scalartype(0);
  if (scalar_type == at::ScalarType::Bool) {
    return PyErr_Format(
        PyExc_TypeError, "torch.bool is not supported by torch.iinfo");
  }
  if (!at::isIntegralType(scalar_type, /*includeBool=*/false) &&
      !at::isQIntType(scalar_type)) {
    return PyErr_Format(
        PyExc_TypeError,
        "torch.iinfo() requires an integer input type. Use torch.finfo to handle '%s'",
        type->tp_name);
  }
  return THPIInfo_New(scalar_type);
  END_HANDLE_TH_ERRORS
}

PyObject* THPDTypeInfo_compare(THPDTypeInfo* a, THPDTypeInfo* b, int op) {
  switch (op) {
    case Py_EQ:
      if (a->type == b->type) {
        Py_RETURN_TRUE;
      } else {
        Py_RETURN_FALSE;
      }
    case Py_NE:
      if (a->type != b->type) {
        Py_RETURN_TRUE;
      } else {
        Py_RETURN_FALSE;
      }
  }
  return Py_INCREF(Py_NotImplemented), Py_NotImplemented;
}

static PyObject* THPDTypeInfo_bits(THPDTypeInfo* self, void*) {
  // NOLINTNEXTLINE(cppcoreguidelines-avoid-magic-numbers)
  uint64_t bits = elementSize(self->type) * 8;
  return THPUtils_packUInt64(bits);
}

static PyObject* THPFInfo_eps(THPFInfo* self, void*) {
<<<<<<< HEAD
  HANDLE_TH_ERRORS
  return AT_DISPATCH_FLOATING_AND_COMPLEX_TYPES_AND4(
      at::kHalf, at::ScalarType::BFloat16, at::ScalarType::Float8_e4m3fn, at::ScalarType::Float8_e5m2, self->type, "epsilon", [] {
=======
  return AT_DISPATCH_FLOATING_AND_COMPLEX_TYPES_AND2(
      at::kHalf, at::ScalarType::BFloat16, self->type, "epsilon", [] {
>>>>>>> 9023d8bc
        return PyFloat_FromDouble(
            std::numeric_limits<
                at::scalar_value_type<scalar_t>::type>::epsilon());
      });
}

static PyObject* THPFInfo_max(THPFInfo* self, void*) {
<<<<<<< HEAD
  HANDLE_TH_ERRORS
  return AT_DISPATCH_FLOATING_AND_COMPLEX_TYPES_AND4(
      at::kHalf, at::ScalarType::BFloat16, at::ScalarType::Float8_e4m3fn, at::ScalarType::Float8_e5m2, self->type, "max", [] {
=======
  return AT_DISPATCH_FLOATING_AND_COMPLEX_TYPES_AND2(
      at::kHalf, at::ScalarType::BFloat16, self->type, "max", [] {
>>>>>>> 9023d8bc
        return PyFloat_FromDouble(
            std::numeric_limits<at::scalar_value_type<scalar_t>::type>::max());
      });
}

static PyObject* THPFInfo_min(THPFInfo* self, void*) {
<<<<<<< HEAD
  HANDLE_TH_ERRORS
  return AT_DISPATCH_FLOATING_AND_COMPLEX_TYPES_AND4(
      at::kHalf, at::ScalarType::BFloat16, at::ScalarType::Float8_e4m3fn, at::ScalarType::Float8_e5m2, self->type, "lowest", [] {
=======
  return AT_DISPATCH_FLOATING_AND_COMPLEX_TYPES_AND2(
      at::kHalf, at::ScalarType::BFloat16, self->type, "lowest", [] {
>>>>>>> 9023d8bc
        return PyFloat_FromDouble(
            std::numeric_limits<
                at::scalar_value_type<scalar_t>::type>::lowest());
      });
}

static PyObject* THPIInfo_max(THPIInfo* self, void*) {
  if (at::isIntegralType(self->type, /*includeBool=*/false)) {
    return AT_DISPATCH_INTEGRAL_TYPES(self->type, "max", [] {
      return THPUtils_packInt64(std::numeric_limits<scalar_t>::max());
    });
  }
  // Quantized Type
  return AT_DISPATCH_QINT_AND_SUB_BYTE_TYPES(self->type, "max", [] {
    return THPUtils_packInt64(std::numeric_limits<underlying_t>::max());
  });
}

static PyObject* THPIInfo_min(THPIInfo* self, void*) {
  if (at::isIntegralType(self->type, /*includeBool=*/false)) {
    return AT_DISPATCH_INTEGRAL_TYPES(self->type, "min", [] {
      return THPUtils_packInt64(std::numeric_limits<scalar_t>::lowest());
    });
  }
  // Quantized Type
  return AT_DISPATCH_QINT_AND_SUB_BYTE_TYPES(self->type, "min", [] {
    return THPUtils_packInt64(std::numeric_limits<underlying_t>::lowest());
  });
}

static PyObject* THPIInfo_dtype(THPIInfo* self, void*) {
  auto primary_name = torch::utils::getDtypeNames(self->type).first;
  return AT_DISPATCH_INTEGRAL_TYPES(self->type, "dtype", [&primary_name] {
    return PyUnicode_FromString(primary_name.data());
  });
}

static PyObject* THPFInfo_smallest_normal(THPFInfo* self, void*) {
<<<<<<< HEAD
  HANDLE_TH_ERRORS
  return AT_DISPATCH_FLOATING_AND_COMPLEX_TYPES_AND4(
      at::kHalf, at::ScalarType::BFloat16, at::ScalarType::Float8_e4m3fn, at::ScalarType::Float8_e5m2, self->type, "smallest", [] {
=======
  return AT_DISPATCH_FLOATING_AND_COMPLEX_TYPES_AND2(
      at::kHalf, at::ScalarType::BFloat16, self->type, "min", [] {
>>>>>>> 9023d8bc
        return PyFloat_FromDouble(
            std::numeric_limits<at::scalar_value_type<scalar_t>::type>::min());
      });
}

static PyObject* THPFInfo_tiny(THPFInfo* self, void*) {
  // see gh-70909, essentially the array_api prefers smallest_normal over tiny
  return THPFInfo_smallest_normal(self, nullptr);
}

static PyObject* THPFInfo_resolution(THPFInfo* self, void*) {
<<<<<<< HEAD
  HANDLE_TH_ERRORS
  return AT_DISPATCH_FLOATING_AND_COMPLEX_TYPES_AND4(
      at::kHalf, at::ScalarType::BFloat16, at::ScalarType::Float8_e4m3fn, at::ScalarType::Float8_e5m2, self->type, "digits10", [] {
=======
  return AT_DISPATCH_FLOATING_AND_COMPLEX_TYPES_AND2(
      at::kHalf, at::ScalarType::BFloat16, self->type, "digits10", [] {
>>>>>>> 9023d8bc
        return PyFloat_FromDouble(std::pow(
            10,
            -std::numeric_limits<
                at::scalar_value_type<scalar_t>::type>::digits10));
      });
}

static PyObject* THPFInfo_dtype(THPFInfo* self, void*) {
  auto primary_name = torch::utils::getDtypeNames(self->type).first;
  return AT_DISPATCH_FLOATING_AND_COMPLEX_TYPES_AND4(
      at::kHalf,
      at::ScalarType::BFloat16,
      at::ScalarType::Float8_e4m3fn,
      at::ScalarType::Float8_e5m2,
      self->type,
      "dtype",
      [&primary_name] { return PyUnicode_FromString(primary_name.data()); });
}

PyObject* THPFInfo_str(THPFInfo* self) {
  std::ostringstream oss;
  oss << "finfo(resolution="
      << PyFloat_AsDouble(THPFInfo_resolution(self, nullptr));
  oss << ", min=" << PyFloat_AsDouble(THPFInfo_min(self, nullptr));
  oss << ", max=" << PyFloat_AsDouble(THPFInfo_max(self, nullptr));
  oss << ", eps=" << PyFloat_AsDouble(THPFInfo_eps(self, nullptr));
  oss << ", smallest_normal="
      << PyFloat_AsDouble(THPFInfo_smallest_normal(self, nullptr));
  oss << ", tiny=" << PyFloat_AsDouble(THPFInfo_tiny(self, nullptr));
  oss << ", dtype=" << PyUnicode_AsUTF8(THPFInfo_dtype(self, nullptr)) << ")";

  return THPUtils_packString(oss.str().c_str());
}

PyObject* THPIInfo_str(THPIInfo* self) {
  std::ostringstream oss;

  oss << "iinfo(min=" << PyLong_AsDouble(THPIInfo_min(self, nullptr));
  oss << ", max=" << PyLong_AsDouble(THPIInfo_max(self, nullptr));
  oss << ", dtype=" << PyUnicode_AsUTF8(THPIInfo_dtype(self, nullptr)) << ")";

  return THPUtils_packString(oss.str().c_str());
}

// NOLINTNEXTLINE(modernize-avoid-c-arrays,cppcoreguidelines-avoid-non-const-global-variables,cppcoreguidelines-avoid-c-arrays)
static struct PyGetSetDef THPFInfo_properties[] = {
    {"bits", (getter)THPDTypeInfo_bits, nullptr, nullptr, nullptr},
    {"eps", (getter)THPFInfo_eps, nullptr, nullptr, nullptr},
    {"max", (getter)THPFInfo_max, nullptr, nullptr, nullptr},
    {"min", (getter)THPFInfo_min, nullptr, nullptr, nullptr},
    {"smallest_normal",
     (getter)THPFInfo_smallest_normal,
     nullptr,
     nullptr,
     nullptr},
    {"tiny", (getter)THPFInfo_tiny, nullptr, nullptr, nullptr},
    {"resolution", (getter)THPFInfo_resolution, nullptr, nullptr, nullptr},
    {"dtype", (getter)THPFInfo_dtype, nullptr, nullptr, nullptr},
    {nullptr}};

// NOLINTNEXTLINE(modernize-avoid-c-arrays,cppcoreguidelines-avoid-non-const-global-variables,cppcoreguidelines-avoid-c-arrays)
static PyMethodDef THPFInfo_methods[] = {
    {nullptr} /* Sentinel */
};

PyTypeObject THPFInfoType = {
    PyVarObject_HEAD_INIT(nullptr, 0) "torch.finfo", /* tp_name */
    sizeof(THPFInfo), /* tp_basicsize */
    0, /* tp_itemsize */
    nullptr, /* tp_dealloc */
    0, /* tp_vectorcall_offset */
    nullptr, /* tp_getattr */
    nullptr, /* tp_setattr */
    nullptr, /* tp_reserved */
    (reprfunc)THPFInfo_str, /* tp_repr */
    nullptr, /* tp_as_number */
    nullptr, /* tp_as_sequence */
    nullptr, /* tp_as_mapping */
    nullptr, /* tp_hash  */
    nullptr, /* tp_call */
    (reprfunc)THPFInfo_str, /* tp_str */
    nullptr, /* tp_getattro */
    nullptr, /* tp_setattro */
    nullptr, /* tp_as_buffer */
    Py_TPFLAGS_DEFAULT, /* tp_flags */
    nullptr, /* tp_doc */
    nullptr, /* tp_traverse */
    nullptr, /* tp_clear */
    (richcmpfunc)THPDTypeInfo_compare, /* tp_richcompare */
    0, /* tp_weaklistoffset */
    nullptr, /* tp_iter */
    nullptr, /* tp_iternext */
    THPFInfo_methods, /* tp_methods */
    nullptr, /* tp_members */
    THPFInfo_properties, /* tp_getset */
    nullptr, /* tp_base */
    nullptr, /* tp_dict */
    nullptr, /* tp_descr_get */
    nullptr, /* tp_descr_set */
    0, /* tp_dictoffset */
    nullptr, /* tp_init */
    nullptr, /* tp_alloc */
    THPFInfo_pynew, /* tp_new */
};

// NOLINTNEXTLINE(modernize-avoid-c-arrays,cppcoreguidelines-avoid-non-const-global-variables,cppcoreguidelines-avoid-c-arrays)
static struct PyGetSetDef THPIInfo_properties[] = {
    {"bits", (getter)THPDTypeInfo_bits, nullptr, nullptr, nullptr},
    {"max", (getter)THPIInfo_max, nullptr, nullptr, nullptr},
    {"min", (getter)THPIInfo_min, nullptr, nullptr, nullptr},
    {"dtype", (getter)THPIInfo_dtype, nullptr, nullptr, nullptr},
    {nullptr}};

// NOLINTNEXTLINE(modernize-avoid-c-arrays,cppcoreguidelines-avoid-non-const-global-variables,cppcoreguidelines-avoid-c-arrays)
static PyMethodDef THPIInfo_methods[] = {
    {nullptr} /* Sentinel */
};

PyTypeObject THPIInfoType = {
    PyVarObject_HEAD_INIT(nullptr, 0) "torch.iinfo", /* tp_name */
    sizeof(THPIInfo), /* tp_basicsize */
    0, /* tp_itemsize */
    nullptr, /* tp_dealloc */
    0, /* tp_vectorcall_offset */
    nullptr, /* tp_getattr */
    nullptr, /* tp_setattr */
    nullptr, /* tp_reserved */
    (reprfunc)THPIInfo_str, /* tp_repr */
    nullptr, /* tp_as_number */
    nullptr, /* tp_as_sequence */
    nullptr, /* tp_as_mapping */
    nullptr, /* tp_hash  */
    nullptr, /* tp_call */
    (reprfunc)THPIInfo_str, /* tp_str */
    nullptr, /* tp_getattro */
    nullptr, /* tp_setattro */
    nullptr, /* tp_as_buffer */
    Py_TPFLAGS_DEFAULT, /* tp_flags */
    nullptr, /* tp_doc */
    nullptr, /* tp_traverse */
    nullptr, /* tp_clear */
    (richcmpfunc)THPDTypeInfo_compare, /* tp_richcompare */
    0, /* tp_weaklistoffset */
    nullptr, /* tp_iter */
    nullptr, /* tp_iternext */
    THPIInfo_methods, /* tp_methods */
    nullptr, /* tp_members */
    THPIInfo_properties, /* tp_getset */
    nullptr, /* tp_base */
    nullptr, /* tp_dict */
    nullptr, /* tp_descr_get */
    nullptr, /* tp_descr_set */
    0, /* tp_dictoffset */
    nullptr, /* tp_init */
    nullptr, /* tp_alloc */
    THPIInfo_pynew, /* tp_new */
};

void THPDTypeInfo_init(PyObject* module) {
  if (PyType_Ready(&THPFInfoType) < 0) {
    throw python_error();
  }
  Py_INCREF(&THPFInfoType);
  if (PyModule_AddObject(module, "finfo", (PyObject*)&THPFInfoType) != 0) {
    throw python_error();
  }
  if (PyType_Ready(&THPIInfoType) < 0) {
    throw python_error();
  }
  Py_INCREF(&THPIInfoType);
  if (PyModule_AddObject(module, "iinfo", (PyObject*)&THPIInfoType) != 0) {
    throw python_error();
  }
}<|MERGE_RESOLUTION|>--- conflicted
+++ resolved
@@ -14,7 +14,6 @@
 #include <cstring>
 #include <limits>
 #include <sstream>
-#include "c10/core/ScalarType.h"
 
 PyObject* THPFInfo_New(const at::ScalarType& type) {
   auto finfo = (PyTypeObject*)&THPFInfoType;
@@ -114,14 +113,14 @@
 }
 
 static PyObject* THPFInfo_eps(THPFInfo* self, void*) {
-<<<<<<< HEAD
-  HANDLE_TH_ERRORS
-  return AT_DISPATCH_FLOATING_AND_COMPLEX_TYPES_AND4(
-      at::kHalf, at::ScalarType::BFloat16, at::ScalarType::Float8_e4m3fn, at::ScalarType::Float8_e5m2, self->type, "epsilon", [] {
-=======
-  return AT_DISPATCH_FLOATING_AND_COMPLEX_TYPES_AND2(
-      at::kHalf, at::ScalarType::BFloat16, self->type, "epsilon", [] {
->>>>>>> 9023d8bc
+  return AT_DISPATCH_FLOATING_AND_COMPLEX_TYPES_AND4(
+      at::kHalf,
+      at::ScalarType::BFloat16,
+      at::ScalarType::Float8_e4m3fn,
+      at::ScalarType::Float8_e5m2,
+      self->type,
+      "epsilon",
+      [] {
         return PyFloat_FromDouble(
             std::numeric_limits<
                 at::scalar_value_type<scalar_t>::type>::epsilon());
@@ -129,28 +128,28 @@
 }
 
 static PyObject* THPFInfo_max(THPFInfo* self, void*) {
-<<<<<<< HEAD
-  HANDLE_TH_ERRORS
-  return AT_DISPATCH_FLOATING_AND_COMPLEX_TYPES_AND4(
-      at::kHalf, at::ScalarType::BFloat16, at::ScalarType::Float8_e4m3fn, at::ScalarType::Float8_e5m2, self->type, "max", [] {
-=======
-  return AT_DISPATCH_FLOATING_AND_COMPLEX_TYPES_AND2(
-      at::kHalf, at::ScalarType::BFloat16, self->type, "max", [] {
->>>>>>> 9023d8bc
+  return AT_DISPATCH_FLOATING_AND_COMPLEX_TYPES_AND4(
+      at::kHalf,
+      at::ScalarType::BFloat16,
+      at::ScalarType::Float8_e4m3fn,
+      at::ScalarType::Float8_e5m2,
+      self->type,
+      "max",
+      [] {
         return PyFloat_FromDouble(
             std::numeric_limits<at::scalar_value_type<scalar_t>::type>::max());
       });
 }
 
 static PyObject* THPFInfo_min(THPFInfo* self, void*) {
-<<<<<<< HEAD
-  HANDLE_TH_ERRORS
-  return AT_DISPATCH_FLOATING_AND_COMPLEX_TYPES_AND4(
-      at::kHalf, at::ScalarType::BFloat16, at::ScalarType::Float8_e4m3fn, at::ScalarType::Float8_e5m2, self->type, "lowest", [] {
-=======
-  return AT_DISPATCH_FLOATING_AND_COMPLEX_TYPES_AND2(
-      at::kHalf, at::ScalarType::BFloat16, self->type, "lowest", [] {
->>>>>>> 9023d8bc
+  return AT_DISPATCH_FLOATING_AND_COMPLEX_TYPES_AND4(
+      at::kHalf,
+      at::ScalarType::BFloat16,
+      at::ScalarType::Float8_e4m3fn,
+      at::ScalarType::Float8_e5m2,
+      self->type,
+      "lowest",
+      [] {
         return PyFloat_FromDouble(
             std::numeric_limits<
                 at::scalar_value_type<scalar_t>::type>::lowest());
@@ -189,14 +188,14 @@
 }
 
 static PyObject* THPFInfo_smallest_normal(THPFInfo* self, void*) {
-<<<<<<< HEAD
-  HANDLE_TH_ERRORS
-  return AT_DISPATCH_FLOATING_AND_COMPLEX_TYPES_AND4(
-      at::kHalf, at::ScalarType::BFloat16, at::ScalarType::Float8_e4m3fn, at::ScalarType::Float8_e5m2, self->type, "smallest", [] {
-=======
-  return AT_DISPATCH_FLOATING_AND_COMPLEX_TYPES_AND2(
-      at::kHalf, at::ScalarType::BFloat16, self->type, "min", [] {
->>>>>>> 9023d8bc
+  return AT_DISPATCH_FLOATING_AND_COMPLEX_TYPES_AND4(
+      at::kHalf,
+      at::ScalarType::BFloat16,
+      at::ScalarType::Float8_e4m3fn,
+      at::ScalarType::Float8_e5m2,
+      self->type,
+      "smallest",
+      [] {
         return PyFloat_FromDouble(
             std::numeric_limits<at::scalar_value_type<scalar_t>::type>::min());
       });
@@ -208,14 +207,14 @@
 }
 
 static PyObject* THPFInfo_resolution(THPFInfo* self, void*) {
-<<<<<<< HEAD
-  HANDLE_TH_ERRORS
-  return AT_DISPATCH_FLOATING_AND_COMPLEX_TYPES_AND4(
-      at::kHalf, at::ScalarType::BFloat16, at::ScalarType::Float8_e4m3fn, at::ScalarType::Float8_e5m2, self->type, "digits10", [] {
-=======
-  return AT_DISPATCH_FLOATING_AND_COMPLEX_TYPES_AND2(
-      at::kHalf, at::ScalarType::BFloat16, self->type, "digits10", [] {
->>>>>>> 9023d8bc
+  return AT_DISPATCH_FLOATING_AND_COMPLEX_TYPES_AND4(
+      at::kHalf,
+      at::ScalarType::BFloat16,
+      at::ScalarType::Float8_e4m3fn,
+      at::ScalarType::Float8_e5m2,
+      self->type,
+      "digits10",
+      [] {
         return PyFloat_FromDouble(std::pow(
             10,
             -std::numeric_limits<
