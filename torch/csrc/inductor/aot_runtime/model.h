--- conflicted
+++ resolved
@@ -6,13 +6,11 @@
 #include <unordered_map>
 #include <vector>
 
-<<<<<<< HEAD
 // WARNING: Be careful when adding new includes here. This header will be used
 // in model.so, and should not refer to any aten/c10 headers except the stable
 // C ABI defined in torch/csrc/inductor/aoti_torch/c/shim.h. The same rule
 // applies to other files under torch/csrc/inductor/aot_runtime/.
 #include <torch/csrc/inductor/aot_runtime/cuda_utils.h>
-#include <torch/csrc/inductor/aot_runtime/proxy_executor.h>
 #include <torch/csrc/inductor/aoti_torch/c/shim.h>
 
 #define AOTI_RUNTIME_CHECK(EXPR, MSG) \
@@ -37,22 +35,6 @@
     throw std::runtime_error(                                             \
         std::string(#call " API call failed at ") + __FILE__ + ", line" + \
         std::to_string(__LINE__));                                        \
-=======
-#include <ATen/ATen.h>
-
-#include <c10/cuda/CUDAGuard.h>
-#include <torch/csrc/inductor/aoti_torch/c/shim.h>
-
-#define AOTI_VECTOR_SIZE_CHECK(vec, expected_size) \
-  {                                                \
-    auto actual_size = vec.size();                 \
-    TORCH_CHECK(                                   \
-        actual_size == expected_size,              \
-        "expected vector size to be ",             \
-        std::to_string(expected_size),             \
-        ", but got ",                              \
-        std::to_string(actual_size));              \
->>>>>>> 49d9078b
   }
 
 namespace torch {
@@ -99,11 +81,7 @@
       std::vector<RAIIAtenTensorHandle>& inputs,
       std::vector<RAIIAtenTensorHandle>& outputs,
       cudaStream_t stream,
-<<<<<<< HEAD
-      ProxyExecutor* proxy_executor = nullptr) {
-=======
       AOTIProxyExecutorHandle proxy_executor = nullptr) {
->>>>>>> 49d9078b
     AOTI_VECTOR_SIZE_CHECK(inputs, num_inputs());
     AOTI_VECTOR_SIZE_CHECK(outputs, num_outputs());
 
@@ -373,21 +351,8 @@
   }
 };
 
-<<<<<<< HEAD
 // TODO: will update RAIIAtenTensorHandle to unique_ptr and change this
 inline RAIIAtenTensorHandle steal_tensor_handle_from_raw_to_raii(
-=======
-#define AOTI_TORCH_ERROR_CODE_CHECK(call)                                 \
-  if ((call) != AOTI_TORCH_SUCCESS) {                                     \
-    throw std::runtime_error(                                             \
-        std::string(#call " API call failed at ") + __FILE__ + ", line" + \
-        std::to_string(__LINE__));                                        \
-  }
-
-using RAIIAtenTensorHandle = std::shared_ptr<AtenTensorOpaque>;
-
-inline RAIIAtenTensorHandle create_raii_tensor_handle_for_extern(
->>>>>>> 49d9078b
     AtenTensorHandle handle) {
   return RAIIAtenTensorHandle(handle, [](AtenTensorHandle ptr) {
     AOTI_TORCH_ERROR_CODE_CHECK(
@@ -395,7 +360,6 @@
   });
 }
 
-<<<<<<< HEAD
 // TODO: will update RAIIAtenTensorHandle to unique_ptr and change this
 std::vector<AtenTensorHandle> raii_handles_to_raw_handles(
     std::vector<RAIIAtenTensorHandle>& raii_handles) {
@@ -405,14 +369,6 @@
     raw_handles.push_back(handle.get());
   }
   return raw_handles;
-=======
-inline RAIIAtenTensorHandle create_raii_tensor_handle_for_temp(
-    AtenTensorHandle handle) {
-  return RAIIAtenTensorHandle(handle, [](AtenTensorHandle ptr) {
-    AOTI_TORCH_ERROR_CODE_CHECK(
-        aoti_torch_delete_tensor_object(static_cast<AtenTensorHandle>(ptr)));
-  });
->>>>>>> 49d9078b
 }
 
 class AOTICudaStreamGuard {
