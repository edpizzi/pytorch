#include <torch/csrc/utils/python_arg_parser.h>

#include <torch/csrc/Exceptions.h>
#include <torch/csrc/Layout.h>
#include <torch/csrc/MemoryFormat.h>
#include <torch/csrc/autograd/python_variable.h>
#include <torch/csrc/utils/invalid_arguments.h>
#include <torch/csrc/utils/python_strings.h>
#include <torch/csrc/utils/python_torch_function_mode.h>
#include <torch/csrc/utils/torch_dispatch_mode.h>

#include <ATen/ATen.h>
#include <ATen/PythonTorchFunctionTLS.h>
#include <ATen/TracerMode.h>
#include <c10/util/irange.h>

#include <sstream>
#include <stdexcept>
#include <string>
#include <unordered_map>
#include <vector>

namespace torch {

static std::unordered_map<std::string, ParameterType> type_map = {
    {"Tensor", ParameterType::TENSOR},
    {"Scalar", ParameterType::SCALAR},
    {"int64_t", ParameterType::INT64},
    {"SymInt", ParameterType::SYM_INT},
    {"double", ParameterType::DOUBLE},
    {"complex", ParameterType::COMPLEX},
    {"TensorList", ParameterType::TENSOR_LIST},
    {"c10::List<c10::optional<Tensor>>", ParameterType::TENSOR_LIST},
    {"IntArrayRef", ParameterType::INT_LIST},
    {"SymIntArrayRef", ParameterType::SYM_INT_LIST},
    {"ArrayRef<double>", ParameterType::FLOAT_LIST},
    {"Generator", ParameterType::GENERATOR},
    {"bool", ParameterType::BOOL},
    {"Storage", ParameterType::STORAGE},
    {"PyObject*", ParameterType::PYOBJECT},
    {"ScalarType", ParameterType::SCALARTYPE},
    {"Layout", ParameterType::LAYOUT},
    {"MemoryFormat", ParameterType::MEMORY_FORMAT},
    {"QScheme", ParameterType::QSCHEME},
    {"Device", ParameterType::DEVICE},
    {"Stream", ParameterType::STREAM},
    {"std::string", ParameterType::STRING},
    {"c10::string_view", ParameterType::STRING},
    {"Dimname", ParameterType::DIMNAME},
    {"DimnameList", ParameterType::DIMNAME_LIST},
    {"ScalarList", ParameterType::SCALAR_LIST},
};

// Default arg name translations for compatibility with NumPy.
//
// Example:
// ```python
// t = torch.randn(10,10)
// torch.sum(a=t, axis=0, keepdim=True)
// ```
//
// A vector is necessary, because we might need to try multiple values.
// In particular, NumPy sometimes uses "x" and sometimes "a" for the main input
// tensor. Rather than annotate each function separately with whether it should
// take "x" or "a", just try both.
//
// TODO: Allow individual functions to specify non-default translations:
// For example, `torch.pow` should translate "exponent" to "x2".
static const std::unordered_map<std::string, std::vector<std::string>>
    numpy_compatibility_arg_names = {
        {"dim", {"axis"}},
        {"keepdim", {"keepdims"}},
        {"input", {"x", "a", "x1"}},
        {"other", {"x2"}},
};

// TODO: remove this. This is a temporary list of functions that allow Python
// numbers to bind to Tensors. Some binary ops have separate Tensor and Scalar
// overloads and binding to the Tensor overload with a number of a different
// type will trigger a type error.
//
// If you modify this, you will need to adjust the blocklist in
// tools/pyi/gen_pyi.py (and add hardcoded signatures for these
// functions.)
bool should_allow_numbers_as_tensors(const std::string& name) {
  static std::unordered_set<std::string> allowed = {
      "add",          "add_",          "add_out",
      "div",          "div_",          "div_out",
      "divide",       "divide_",       "divide_out", // alias of div
      "mul",          "mul_",          "mul_out",
      "multiply",     "multiply_",     "multiply_out", // alias of mul
      "sub",          "sub_",          "sub_out",
      "subtract",     "subtract_",     "subtract_out", // alias of sub
      "true_divide",  "true_divide_",  "true_divide_out",
      "to",           "_to_copy",      "copy_",
      "floor_divide", "floor_divide_", "floor_divide_out"};
  return allowed.find(name) != allowed.end();
}

// NOLINTNEXTLINE(cppcoreguidelines-pro-type-member-init)
FunctionParameter::FunctionParameter(const std::string& fmt, bool keyword_only)
    : optional(false),
      allow_none(false),
      keyword_only(keyword_only),
      size(0),
      default_scalar(0) {
  auto space = fmt.find(' ');
  if (space == std::string::npos) {
    throw std::runtime_error("FunctionParameter(): missing type: " + fmt);
  }

  auto type_str = fmt.substr(0, space);

  auto question = type_str.find('?');
  if (question != std::string::npos) {
    allow_none = true;
    type_str = type_str.substr(0, question);
  }

  // Parse and remove brackets from type_str
  auto bracket = type_str.find('[');
  if (bracket != std::string::npos) {
    auto size_str =
        type_str.substr(bracket + 1, type_str.length() - bracket - 2);
    size = atoi(size_str.c_str());
    type_str = type_str.substr(0, bracket);
  }

  auto name_str = fmt.substr(space + 1);
  auto it = type_map.find(type_str);
  if (it == type_map.end()) {
    throw std::runtime_error(
        "FunctionParameter(): invalid type string: " + type_str);
  }
  type_ = it->second;

  auto eq = name_str.find('=');
  if (eq != std::string::npos) {
    name = name_str.substr(0, eq);
    optional = true;
    set_default_str(name_str.substr(eq + 1));
  } else {
    name = name_str;
  }
  python_name = THPUtils_internString(name);
  auto np_compat_it = numpy_compatibility_arg_names.find(name);
  if (np_compat_it != numpy_compatibility_arg_names.end()) {
    for (const auto& str : np_compat_it->second) {
      numpy_python_names.push_back(THPUtils_internString(str));
    }
  }
}

auto handle_torch_function_getter(
    THPVariable* self,
    const std::string& property_name) -> PyObject* {
  py::object torch_api = PyObject_FastGetAttrString(
      THPVariableClass, (char*)property_name.c_str());
  std::string module_name = "torch.Tensor." + property_name;
  return handle_torch_function(
      (PyObject*)self,
      "__get__",
      nullptr,
      nullptr,
      torch_api.ptr(),
      module_name);
}

auto handle_torch_function_setter(
    THPVariable* self,
    const std::string& property_name,
    PyObject* value) -> int {
  py::object torch_api = PyObject_FastGetAttrString(
      THPVariableClass, (char*)property_name.c_str());
  std::string module_name = "torch.Tensor." + property_name;
  if (value != nullptr) {
    py::tuple args_ = py::make_tuple(py::handle(value));
    handle_torch_function(
        (PyObject*)self,
        "__set__",
        args_.ptr(),
        nullptr,
        torch_api.ptr(),
        module_name);
  } else {
    handle_torch_function(
        (PyObject*)self,
        "__delete__",
        nullptr,
        nullptr,
        torch_api.ptr(),
        module_name);
  }
  return 0;
}

// Combines self and args into one tuple.
static auto combine_self_args(PyObject* self, PyObject* args) -> py::tuple {
  if (args == nullptr) {
    return py::make_tuple(py::handle(self));
  } else if (self == nullptr) {
    return py::reinterpret_borrow<py::tuple>(args);
  }

  auto py_args = py::reinterpret_borrow<py::tuple>(args);
  size_t n = py_args.size();
  auto args_ = py::tuple(n + 1);
  args_[0] = py::handle(self);
  for (const auto i : c10::irange(n)) {
    args_[i + 1] = py_args[i];
  }
  return args_;
}

// TODO: I'm not sure if I should call this __torch_function__ or
// torch_function.  The former makes it easier to take an existing
// Tensor-like __torch_function__ object and turn it into a mode;
// but in general modes don't have to be Tensor-like (and we will
// improperly accept mode objects as arguments when they shouldn't
// be passed around in this way).
const char* torch_function_mode_name = "__torch_function__";

auto handle_torch_function(
    PyObject* self,
    const std::string& func_name,
    PyObject* args,
    PyObject* kwargs,
    PyObject* torch_api,
    const std::string& module_name) -> PyObject* {
  py::object torch_api_function =
      PyObject_FastGetAttrString(torch_api, (char*)func_name.c_str());
  TORCH_INTERNAL_ASSERT(
      torch_api_function.ptr() != nullptr, "torch API function must exist");
  py::tuple args_ = combine_self_args(self, args);
  return handle_torch_function_no_python_arg_parser(
      {self},
      args_.ptr(),
      kwargs,
      func_name.c_str(),
      torch_api_function.ptr(),
      module_name.c_str(),
      TorchFunctionName::TorchFunction);
}

// Note: [Overloaded args]
// An overloaded arg may be one of the following:
// - an instance of an object that has a __torch_function__ method
// - an instance of an object that has a __torch_dispatch__ classmethod
// - a class type that has a __torch_dispatch__ classmethod
//
// This function returns the type of the arg (if the arg is an instance),
// otherwise, it returns the arg.
static PyObject* get_type_of_overloaded_arg(PyObject* obj_or_type) {
  if (PyType_Check(obj_or_type)) {
    return obj_or_type;
  }
  return (PyObject*)Py_TYPE(obj_or_type);
}

static py::object dispatch_on_subclass(
    PyObject* args,
    PyObject* kwargs,
    at::ArrayRef<PyObject*> overloaded_args,
    py::tuple py_types,
    PyObject* torch_api_function,
    bool is_torch_function,
    const char* torch_function_name_str,
    c10::optional<c10::impl::TorchDispatchModeKey> maybe_mode_key =
        c10::nullopt) {
  py::object ret;
  for (auto& arg : overloaded_args) {
    py::object torch_function =
        PyObject_FastGetAttrString(arg, torch_function_name_str);
    if (!torch_function) {
      TORCH_INTERNAL_ASSERT(0);
    }
    if (torch_function.ptr() == torch::disabled_torch_dispatch_impl()) {
      // During __torch_dispatch__, don't dispatch on args with a disabled
      // torch_dispatch. This code runs before infra modes, so we need to make
      // sure that infra modes can run first. (In theory, maybe we can rearrange
      // things so that infra modes are *always* attempted first, and just
      // return NotImplemented when there are any user subclasses. Maybe that
      // would fix this problem?)
      continue;
    }

    // _mode_key logic is only relevant to __torch_dispatch__
    if (!is_torch_function) {
      py::object maybe_mode_key_obj =
          PyObject_FastGetAttrString(arg, "_mode_key");
      if (maybe_mode_key.has_value()) {
        if (!maybe_mode_key_obj ||
            py::cast<c10::impl::TorchDispatchModeKey>(maybe_mode_key_obj) !=
                maybe_mode_key.value()) {
          // When maybe_mode_key is set to TorchDispatchModeKey.FAKE,
          // we only consider arguments that have a ._mode_key =
          // TorchDispatchModeKey.FAKE in dispatch.
          continue;
        }
      } else {
        if (maybe_mode_key_obj) {
          // When maybe_mode_key is not set,
          // we only consider arguments that do *not* have a ._mode_key in
          // dispatch.
          continue;
        }
      }
    }

    // See https://github.com/pytorch/pytorch/issues/63767
    if (is_torch_function &&
        PyObject_FastGetAttrString(torch_function.ptr(), "__self__")
            .is(py::handle(arg)) &&
        torch_function.ptr() != torch::disabled_torch_function_impl()) {
      TORCH_WARN(
          "Defining your `",
          torch_function_name_str,
          "` as a plain method is deprecated ",
          "and will be an error in future, please define it as a classmethod.");
    }

    ret = py::reinterpret_steal<py::object>(PyObject_CallFunctionObjArgs(
        torch_function.ptr(),
        torch_api_function,
        py_types.ptr(),
        args,
        kwargs,
        NULL));
    if (ret.ptr() == nullptr) {
      throw python_error();
    }
    if (ret.ptr() != Py_NotImplemented) {
      // Return the reference to the result. This also covers the case where
      // ret is NULL and __torch_function__/__torch_dispatch raised an
      // exception, which we throw below
      break;
    }
  }
  return ret;
}

static std::tuple<py::object, py::object> dispatch_on_mode(
    PyObject* args,
    PyObject* kwargs,
    py::tuple py_types,
    PyObject* torch_api_function,
    bool is_torch_function,
    const char* torch_function_name_str) {
  // Disable mode on the inside; this makes for a more user-friendly
  // experience if you try to, e.g., print your tensors.
  at::optional<torch::overrides::StashTorchFunctionModeGuard> tf_g;
  at::optional<torch_dispatch_mode::StashTorchDispatchModeGuard> td_g;
  py::object mode_obj;
  // NB: We only really need keep the mode_obj live if the function call
  // fails for error reporting, but whatever, Python refcounts are cheap
  if (is_torch_function) {
    tf_g.emplace();
    mode_obj = py::reinterpret_borrow<py::object>(
        tf_g->get_cur_mode()->ptr(getPyInterpreter()));
  } else {
    td_g.emplace();
    mode_obj = py::reinterpret_borrow<py::object>(
        td_g->get_cur_mode()->ptr(getPyInterpreter()));
  }
  py::object torch_function =
      PyObject_FastGetAttrString(mode_obj.ptr(), torch_function_name_str);
  if (!torch_function) {
    TORCH_INTERNAL_ASSERT(0);
  }
  TORCH_INTERNAL_ASSERT(py_types.ptr() != nullptr);
  TORCH_INTERNAL_ASSERT(args != nullptr);

  TORCH_CHECK(
      PyObject_FastGetAttrString(torch_function.ptr(), "__self__").is(mode_obj),
      "Defining your mode's `",
      torch_function_name_str,
      "` as a classmethod is not supported, please make it a plain method");

  // Blegh.  This accidentally works in PyObject_CallFunctionObjArgs below
  // because the nullptr terminates the argument list ick ick ick.
  py::object ret;
  if (kwargs == nullptr) {
    ret = py::reinterpret_steal<py::object>(PyObject_CallMethod(
        mode_obj.ptr(),
        torch_function_name_str,
        "OOO",
        torch_api_function,
        py_types.ptr(),
        args));
  } else {
    ret = py::reinterpret_steal<py::object>(PyObject_CallMethod(
        mode_obj.ptr(),
        torch_function_name_str,
        "OOOO",
        torch_api_function,
        py_types.ptr(),
        args,
        kwargs));
  }
  if (ret.ptr() == nullptr) {
    throw python_error();
  }
  return std::make_tuple(ret, mode_obj);
}

// See Note: [Overloaded args] for what they hold
auto handle_torch_function_no_python_arg_parser(
    at::ArrayRef<PyObject*> overloaded_args,
    PyObject* args,
    PyObject* kwargs,
    const char* func_name,
    PyObject* torch_api_function,
    const char* module_name,
    TorchFunctionName torch_function_name) -> PyObject* {
  const char* torch_function_name_str = nullptr;
  switch (torch_function_name) {
    case TorchFunctionName::TorchFunction:
      torch_function_name_str = "__torch_function__";
      break;
    case TorchFunctionName::TorchDispatch:
      torch_function_name_str = "__torch_dispatch__";
      break;
    default:
      TORCH_INTERNAL_ASSERT(0, static_cast<int>(torch_function_name));
  }
  // overloaded_args already all have unique types
  // nb: modes don't go in the overloaded types list, as they are not
  // necessarily types
  std::vector<py::object> overloaded_types;
  overloaded_types.reserve(overloaded_args.size());
  for (auto& arg : overloaded_args) {
    overloaded_types.push_back(
        py::reinterpret_borrow<py::object>(get_type_of_overloaded_arg(arg)));
  }
  py::tuple py_types = py::cast(overloaded_types);
  py::object ret;
  py::object mode_obj;

<<<<<<< HEAD
  // Of our overloaded types, filter out the FakeTensor arguments.
  // FakeTensor is special, and gets lower precdence in the dispatcher ordering.
  std::vector<py::handle> overloaded_user_subclasses;
  std::vector<py::handle> overloaded_fake_args;
  std::vector<py::handle> overloaded_functional_args;
  for (auto& arg : overloaded_args) {
    auto curr_type = get_type_of_overloaded_arg(arg.ptr());
    auto curr_type_name = PyObject_GetAttrString(curr_type, "__name__");
    auto curr_type_str = std::string(PyUnicode_AsUTF8(curr_type_name));
    if (curr_type_str == "FakeTensor") {
      overloaded_fake_args.push_back(arg);
    } else if (curr_type_str == "FunctionalTensor") {
      overloaded_functional_args.push_back(arg);
    } else {
      overloaded_user_subclasses.push_back(arg);
    }
  }

=======
  // Step 1: Try to dispatch based on the mode stack, *ignoring* infra
  // torch_dispatch modes.
>>>>>>> c235fa8a
  const bool is_torch_function =
      torch_function_name == TorchFunctionName::TorchFunction;
  const auto is_mode_active = [&](bool skip_infra_modes) {
    return is_torch_function
        ? at::impl::torch_function_mode_enabled()
        // Check if any *user* torch_dispatch modes are active (not including
<<<<<<< HEAD
        // fake, proxy and functional modes, which are special)
        : c10::impl::dispatch_mode_enabled(
              /*skip_proxy_and_fake_and_functional=*/true);
=======
        // fake and proxy modes, which are special)
        : c10::impl::dispatch_mode_enabled(
              /*skip_infra_modes=*/skip_infra_modes);
>>>>>>> c235fa8a
  };
  // Note [__torch_dispatch__ dispatching order]
  // The high-level idea motivating the dispatching
  // order below is that: (1) modes get higher dispatch precedence over
  // subclasses (2) "user" modes/subclasses get higher dispatch precedence over
  // "infra" modes/subclasses.
  //
  // To give a complete example: let's say we are running torch.compile, with
  // the following "user" modes and subclasses:
  //   mode_stack: [ModeA]
  //   user_args: [MyWrapperSubclassB(torchTensor)]

  // During tracing in AOTAutograd tracing, we use some additional infra modes
  // and subclasses to perform tracing:
  //   FunctionalTensorMode, ProxyTorchDispatchMode, FakeTensorMode,
  //   FunctionalTensor, FakeTensor
  // The modified mode stack and tracing arguments will look like this:
  //   mode_stack (user modes): [ModeA]
  //   mode_stack (infra modes): [
  //     FunctionalTensorMode, ProxyTorchDispatchMode, FakeTensorMode
  //   ]
  //   tracing_args: [
  //     MyWrapperSubclassB(FunctionalTensor(_to_functional_tensor(FakeTensor)))
  //   ]

  // And the dispatching order that we want is as follows:
  // (1) ModeA.__torch_dispatch__ (user modes highest)
  // (2) MyWrapperSubclassB.__torch_dispatch__ (user subclasses next highest)
  // (3) FunctionalTensorMode.__torch_dispatch__ (infra modes next highest)
  // (4) ProxyTorchDispatchMode.__torch_dispatch__ (infra modes next highest)
  // (5) FakeTensorMode.__torch_dispatch__ (infra modes next highest)
  // (6) FakeTensor.__torch_fake_dispatch__ (infra subclasses next highest)

  // Why does do FunctionalTensor and FakeTensor even need to be special-cased
  // in the ordering?
  // In theory we could remove their __torch_dispatch__, but both of these
  // subclasses override sizes/strides metadata calls with __torch_dispatch__,
  // which would mean a mode would be **required** to access their metadata.

  if (is_mode_active(/*skip_infra_modes=*/true)) {
    // Step 1: Try to dispatch on any user TorchDispatchModes
    auto ret_ = dispatch_on_mode(
        args,
        kwargs,
        py_types,
        torch_api_function,
        is_torch_function,
        torch_function_name_str);
    ret = std::get<0>(ret_);
    mode_obj = std::get<1>(ret_);
  }

  // Step 2: Try to dispatch based on any user subclasses,
  // ignoring any subclasses that have a _mode_key field
  // (corresponding to infra subclasses)
  if (ret.ptr() == nullptr || ret.ptr() == Py_NotImplemented) {
<<<<<<< HEAD
    for (auto& arg : overloaded_user_subclasses) {
      py::object torch_function =
          PyObject_FastGetAttrString(arg.ptr(), torch_function_name_str);
      if (!torch_function) {
        TORCH_INTERNAL_ASSERT(0);
      }

      // See https://github.com/pytorch/pytorch/issues/63767
      if (PyObject_FastGetAttrString(torch_function.ptr(), "__self__")
              .is(arg) &&
          torch_function.ptr() != torch::disabled_torch_function_impl()) {
        TORCH_WARN(
            "Defining your `",
            torch_function_name_str,
            "` as a plain method is deprecated ",
            "and will be an error in future, please define it as a classmethod.");
      }

      ret = py::reinterpret_steal<py::object>(PyObject_CallFunctionObjArgs(
          torch_function.ptr(),
          torch_api_function,
          py_types.ptr(),
=======
    auto curr_ret = dispatch_on_subclass(
        args,
        kwargs,
        overloaded_args,
        py_types,
        torch_api_function,
        is_torch_function,
        torch_function_name_str);
    if (curr_ret.ptr() != nullptr) {
      ret = curr_ret;
    }
  }

  // Step 3: Try to dispatch on any infra modes
  // (in practice, this is FunctionalTensorMode, ProxyTorchDispatchMode, and
  // FakeTensorMode)
  if ((ret.ptr() == nullptr || ret.ptr() == Py_NotImplemented) &&
      is_mode_active(/*skip_infra_modes=*/false)) {
    auto ret_and_mode = dispatch_on_mode(
        args,
        kwargs,
        py_types,
        torch_api_function,
        is_torch_function,
        torch_function_name_str);
    auto curr_ret = std::get<0>(ret_and_mode);
    auto curr_mode_obj = std::get<1>(ret_and_mode);
    if (curr_ret.ptr() != nullptr) {
      ret = curr_ret;
      mode_obj = curr_mode_obj;
    }
  }

  // Step 4: Try to dispatch based on any infra subclasses,
  // by dispatching on any args that have a _mode_key field
  // (in practice, this is only FakeTensor)
  // Also, we only do this for __torch_dispatch__ dispatching
  if ((ret.ptr() == nullptr || ret.ptr() == Py_NotImplemented) &&
      !is_torch_function) {
    for (const auto i : c10::irange(static_cast<size_t>(
             c10::impl::TorchDispatchModeKey::NUM_MODE_KEYS))) {
      auto mode_key = static_cast<c10::impl::TorchDispatchModeKey>(i);
      auto curr_ret = dispatch_on_subclass(
>>>>>>> c235fa8a
          args,
          kwargs,
          overloaded_args,
          py_types,
          torch_api_function,
          /*is_torch_function=*/false,
          torch_function_name_str,
          /*maybe_mode_key=*/mode_key);
      if (curr_ret.ptr() != nullptr) {
        ret = curr_ret;
        break;
      }
    }
  }
<<<<<<< HEAD
  // Step 3: Try to dispatch based on the following fixed order:
  // - FunctionalTensorMode
  // - FunctionalTensor subclass arguments
  // - ProxyTorchDispatchMode
  // - FakeTensorMode
  // - FakeTensor subclass arguments
  if (!is_torch_function &&
      (ret.ptr() == nullptr || ret.ptr() == Py_NotImplemented)) {
    auto found_proxy_or_fake_or_functional = false;
    auto is_functional_mode = false;
    auto is_proxy_mode = false;
    auto is_fake_mode = false;
    c10::optional<py::object> torch_dispatch;

    // Try functional mode
    auto maybe_functional_mode =
        c10::impl::TorchDispatchModeTLS::get_functional_mode();
    if (maybe_functional_mode != c10::nullopt) {
      mode_obj = py::reinterpret_borrow<py::object>(
          (*maybe_functional_mode)->ptr(getPyInterpreter()));
      is_functional_mode = true;
      found_proxy_or_fake_or_functional = true;
    }

    // Looks for functional tensor args
    if (!found_proxy_or_fake_or_functional) {
      for (auto& arg : overloaded_functional_args) {
        torch_dispatch =
            PyObject_FastGetAttrString(arg.ptr(), torch_function_name_str);
        found_proxy_or_fake_or_functional = true;
      }
    }

    // Try proxy mode
    auto maybe_proxy_mode = c10::impl::TorchDispatchModeTLS::get_proxy_mode();
    if (!found_proxy_or_fake_or_functional) {
      if (maybe_proxy_mode != c10::nullopt) {
        mode_obj = py::reinterpret_borrow<py::object>(
            (*maybe_proxy_mode)->ptr(getPyInterpreter()));
        is_proxy_mode = true;
        found_proxy_or_fake_or_functional = true;
      }
    }

    // Try fake mode
    if (!found_proxy_or_fake_or_functional) {
      auto maybe_fake_mode = c10::impl::TorchDispatchModeTLS::get_fake_mode();
      if (maybe_fake_mode != c10::nullopt) {
        mode_obj = py::reinterpret_borrow<py::object>(
            (*maybe_fake_mode)->ptr(getPyInterpreter()));
        is_fake_mode = true;
        found_proxy_or_fake_or_functional = true;
      }
    }

    // Looks for fake tensor args
    if (!found_proxy_or_fake_or_functional) {
      for (auto& arg : overloaded_fake_args) {
        torch_dispatch =
            PyObject_FastGetAttrString(arg.ptr(), torch_function_name_str);
        found_proxy_or_fake_or_functional = true;
      }
    }
    if (found_proxy_or_fake_or_functional) {
      // We successfully found a proxy / fake mode or argument to dispatch on
      // Sigh, there are a few differences on how we need do call back into
      // python depending on whether our object is a mode or a subclass.
      if (is_proxy_mode || is_fake_mode || is_functional_mode) {
        torch_dispatch_mode::ProxyOrFakeOrFunctionalModeGuard guard(
            /*guard_type=*/is_proxy_mode
                ? torch_dispatch_mode::ProxyOrFakeOrFunctionalModeGuard::
                      GuardType::Proxy
                : is_fake_mode
                ? torch_dispatch_mode::ProxyOrFakeOrFunctionalModeGuard::
                      GuardType::Fake
                : torch_dispatch_mode::ProxyOrFakeOrFunctionalModeGuard::
                      GuardType::Functional);
        auto mode_obj = py::reinterpret_borrow<py::object>(
            guard.get_cur_mode()->ptr(getPyInterpreter()));
        if (kwargs == nullptr) {
          ret = py::reinterpret_steal<py::object>(PyObject_CallMethod(
              mode_obj.ptr(),
              torch_function_name_str,
              "OOO",
              torch_api_function,
              py_types.ptr(),
              args));
        } else {
          ret = py::reinterpret_steal<py::object>(PyObject_CallMethod(
              mode_obj.ptr(),
              torch_function_name_str,
              "OOOO",
              torch_api_function,
              py_types.ptr(),
              args,
              kwargs));
        }
      } else {
        // We must have found a FakeTensor subclass (with a __torch_dispatch__
        // field)
        if (torch_dispatch == c10::nullopt) {
          TORCH_INTERNAL_ASSERT(0);
        }
        if (!(*torch_dispatch)) {
          TORCH_INTERNAL_ASSERT(0);
        }
        ret = py::reinterpret_steal<py::object>(PyObject_CallFunctionObjArgs(
            torch_dispatch->ptr(),
            torch_api_function,
            py_types.ptr(),
            args,
            kwargs,
            NULL));
      }

      TORCH_INTERNAL_ASSERT(py_types.ptr() != nullptr);
      TORCH_INTERNAL_ASSERT(args != nullptr);
      if (ret.ptr() == nullptr) {
        throw python_error();
      }
    }
  }
=======
>>>>>>> c235fa8a

  if (ret.ptr() == nullptr) {
    // if an exception occurred in a user's implementation of
    // __torch_function__, throw it
    throw python_error();
  } else if (ret.ptr() == Py_NotImplemented) {
    // all __torch_function__ implementations in overloaded_args
    // returned NotImplemented, so we raise a TypeError.
    std::stringstream ss;
    ss << "Multiple dispatch failed for '";
    if (module_name && func_name) {
      ss << module_name << "." << func_name;
    } else {
      py::handle fn = torch_api_function;
      ss << py::str(fn.attr("__module__")) << "."
         << py::str(fn.attr("__name__"));
    }
    ss << "'; all " << torch_function_name_str
       << " handlers returned NotImplemented:\n\n";
    if (mode_obj) {
      ss << "  - mode object " << py::repr(mode_obj) << "\n";
    }
    for (auto& arg : overloaded_args) {
      ss << "  - tensor subclass " << py::repr(get_type_of_overloaded_arg(arg))
         << "\n";
    }
    ss << "\nFor more information, try re-running with TORCH_LOGS=not_implemented";
    const std::string& tmp = ss.str();
    PyErr_SetString(PyExc_TypeError, tmp.c_str());
    throw python_error();
  }
  return ret.release().ptr();
}

auto handle_torch_function(
    PythonArgs& r,
    PyObject* self,
    PyObject* args,
    PyObject* kwargs,
    PyObject* torch_api,
    const char* module_name,
    const char* func_name_override) -> PyObject* {
  py::object torch_api_function = PyObject_FastGetAttrString(
      torch_api,
      (char*)(func_name_override ? func_name_override : r.get_func_name().c_str()));
  TORCH_INTERNAL_ASSERT(
      torch_api_function.ptr() != nullptr, "torch API function must exist");
  py::tuple args_ = combine_self_args(self, args);
  return handle_torch_function_no_python_arg_parser(
      r.overloaded_args,
      args_.ptr(),
      kwargs,
      r.get_func_name().c_str(),
      torch_api_function.ptr(),
      module_name);
}

auto handle_torch_function(
    PythonArgs& r,
    PyObject* args,
    PyObject* kwargs,
    PyObject* torch_api,
    const char* module_name,
    const char* func_name_override) -> PyObject* {
  return handle_torch_function(
      r, nullptr, args, kwargs, torch_api, module_name, func_name_override);
}

auto handle_torch_function_indexing(
    PyObject* self,
    PyObject* index,
    PyObject* val) -> PyObject* {
  const char* func_name = (val == nullptr) ? "__getitem__" : "__setitem__";
  py::object index_tup;
  if (PyTuple_Check(index)) {
    index_tup = py::reinterpret_borrow<py::object>(index);
  } else {
    index_tup = py::make_tuple(py::handle(index));
  }
  std::vector<PyObject*> overridable_args;
  is_tensor_and_append_overloaded(self, &overridable_args);
  auto size = PyTuple_GET_SIZE(index_tup.ptr());
  for (auto i : c10::irange(size)) {
    auto* obj = PyTuple_GetItem(index_tup.ptr(), i);
    is_tensor_and_append_overloaded(obj, &overridable_args);
  }
  if (val != nullptr) {
    is_tensor_and_append_overloaded(val, &overridable_args);
  }
  py::object func =
      PyObject_FastGetAttrString(THPVariableClass, (char*)func_name);
  py::object args = (val == nullptr)
      ? py::make_tuple(py::handle(self), py::handle(index))
      : py::make_tuple(py::handle(self), py::handle(index), py::handle(val));
  return handle_torch_function_no_python_arg_parser(
      overridable_args,
      args.ptr(),
      nullptr,
      func_name,
      func.ptr(),
      "torch.Tensor");
}

/*
 *  obj has a __torch_function__ implementation and may either be a
 *  subclass of Tensor or a Tensor-like duck type. We may need to
 *  append this object to the overloaded_args vector, which tracks all
 *  of the arguments with distinct __torch_function__ implementations
 *  we've seen so far.
 *
 *  If this is the first argument we've seen with __torch_function__
 *  defined, we unconditionally add obj to the overloaded_args vector.
 *
 *  If we've already seen arguments with __torch_function__ defined,
 *  then we first need to check if obj is the same type as any of the
 *  entries in overloaded_args.  If so, we can ignore obj since we
 *  already have an entry in overloaded_args with the same
 *  __torch_function__ implementation.
 *
 *  If it's a different type, we then need to check if it's a subclass
 *  of one of the types we've already seen. If so, we need to insert an
 *  entry in overloaded_args for this type with higher precedence than
 *  the superclass.
 *
 *  See torch._overrides._get_overloaded_args for the equivalent
 *  function in the Python __torch_function__ implementation.
 *
 *  The precedence-determining algorithm implemented in this function is
 *  described in NEP-0018:
 *  https://numpy.org/neps/nep-0018-array-function-protocol.html
 *
 *  'overloaded_args' is a raw pointer to a vector of pybind11 handles
 *  that have distinct __torch_function__ implementations, in order of calling
 *  precedence.
 *
 *  'obj' is an object to check for a __torch_function__ implementation
 *
 * If changing this file in a way that can affect the __torch_function__
 * overhead, please report the benchmarks in 'benchmarks/overrides_benchmark'.
 * See the instructions in the 'README.md' in that directory.
 *
 */

static void append_overloaded_arg(
    std::vector<PyObject*>* overloaded_args,
    PyObject* obj,
    bool obj_is_type) {
  bool class_not_seen_yet = true;
  PyObject* obj_type = obj_is_type ? obj : (PyObject*)Py_TYPE(obj);
  for (auto& arg : *overloaded_args) {
    if (obj_type == get_type_of_overloaded_arg(arg)) {
      // obj is the same type as another parameter we've seen in a prior
      // iteration of the loop over parameters so we already have an entry
      // with the proper __torch_function__ implementation to call, so skip
      // this parameter
      class_not_seen_yet = false;
      break;
    }
  }
  if (class_not_seen_yet) {
    auto arg_index = overloaded_args->size();
    for (const auto j : c10::irange(arg_index)) {
      if (PyObject_IsSubclass(
              obj_type, get_type_of_overloaded_arg((*overloaded_args)[j]))) {
        // obj is a subclass of another object we've seen already so its
        // __torch_function__ should be called first, therefore we
        // insert it into overloaded_args before the superclass
        arg_index = j;
        break;
      }
    }
    // add object to overloaded_args. If it's a subclass of another class
    // we've already seen it will be inserted before the superclass,
    // otherwise it will be inserted at the end of the array
    overloaded_args->insert(
        overloaded_args->begin() + static_cast<long>(arg_index), obj);
  }
}

void append_overloaded_tensor(
    std::vector<PyObject*>* overloaded_args,
    PyObject* obj) {
  append_overloaded_arg(overloaded_args, obj, /*obj_is_type*/ false);
}

void append_overloaded_type(
    std::vector<PyObject*>* overloaded_args,
    PyObject* obj) {
  append_overloaded_arg(overloaded_args, obj, /*obj_is_type*/ true);
}

bool is_tensor_and_append_overloaded(
    PyObject* obj,
    std::vector<PyObject*>* overloaded_args) {
  if (THPVariable_CheckExact(obj)) {
    // torch.Tensor instances (not subclasses, except for Parameter)
    return true;
  }

  if (check_has_torch_function(obj, /*ignore_mode*/ true)) {
    // tensor subclasses and unrelated objects with __torch_function__
    append_overloaded_tensor(overloaded_args, obj);
    return true;
  } else if (THPVariable_Check(obj)) {
    // tensor subclasses without __torch_function__
    return true;
  }

  return false;
}

static bool is_scalar_list(PyObject* obj) {
  auto tuple = six::isTuple(obj);
  if (!(tuple || PyList_Check(obj))) {
    return false;
  }
  // NOLINTNEXTLINE(bugprone-branch-clone)
  const auto size = tuple ? PyTuple_GET_SIZE(obj) : PyList_GET_SIZE(obj);
  for (const auto idx : c10::irange(size)) {
    PyObject* iobj =
        tuple ? PyTuple_GET_ITEM(obj, idx) : PyList_GET_ITEM(obj, idx);
    if (!THPUtils_checkScalar(iobj)) {
      return false;
    }
  }
  return true;
}

bool is_tensor_list_and_append_overloaded(
    PyObject* obj,
    std::vector<PyObject*>* overloaded_args,
    int argnum,
    bool throw_error) {
  auto tuple = six::isTuple(obj);
  if (!(tuple || PyList_Check(obj))) {
    return false;
  }
  // NOLINTNEXTLINE(bugprone-branch-clone)
  const auto size = tuple ? PyTuple_GET_SIZE(obj) : PyList_GET_SIZE(obj);
  for (long idx = 0; idx < size; idx++) {
    PyObject* iobj =
        tuple ? PyTuple_GET_ITEM(obj, idx) : PyList_GET_ITEM(obj, idx);
    if (!is_tensor_and_append_overloaded(iobj, overloaded_args)) {
      if (throw_error) {
        throw TypeError(
            "expected Tensor as element %d in argument %d, but got %s",
            static_cast<int>(idx),
            argnum,
            Py_TYPE(iobj)->tp_name);
      }
      return false;
    }
  }
  return true;
}

static bool is_float_or_complex_list(PyObject* obj) {
  auto tuple = six::isTuple(obj);
  if (!(tuple || PyList_Check(obj))) {
    return false;
  }

  // NOLINTNEXTLINE(bugprone-branch-clone)
  const auto size = tuple ? PyTuple_GET_SIZE(obj) : PyList_GET_SIZE(obj);
  if (size > 0) {
    PyObject* iobj = tuple ? PyTuple_GET_ITEM(obj, 0) : PyList_GET_ITEM(obj, 0);
    if (!THPUtils_checkDouble(iobj) && !PyComplex_Check(iobj)) {
      return false;
    }
  }

  return true;
}

static bool is_int_list(
    PyObject* obj,
    int broadcast_size,
    int64_t* failed_idx = nullptr) {
  if (PyTuple_Check(obj) || PyList_Check(obj)) {
    auto len = PySequence_Size(obj);
    if (len == 0) {
      return true;
    }

    auto item = py::reinterpret_steal<py::object>(PySequence_GetItem(obj, 0));
    bool int_first = false;
    if (THPUtils_checkIndex(item.ptr())) {
      // we still have to check that the rest of items are NOT symint nodes
      int_first = true;
    }

    // Make sure none of the later arguments are SymInt
    // NB: do NOT check that the later arguments are ints, as this is
    // BC-breaking for FX
    for (int i = 1; i < len; i++) {
      if (torch::is_symint(
              py::reinterpret_steal<py::object>(PySequence_GetItem(obj, i)))) {
        if (failed_idx != nullptr) {
          *failed_idx = i;
        }
        return false;
      }
    }

    if (int_first) {
      return true;
    }

    // in dynamo, FakeTensor is qualified for INT_LIST
    if (is_dynamo_compiling && THPVariable_Check(item.ptr())) {
      auto& var = THPVariable_Unpack(item.ptr());
      if (var.numel() != 1 || !var.sizes().empty() ||
          !at::isIntegralType(
              var.dtype().toScalarType(), /*include_bool*/ true)) {
        if (failed_idx != nullptr) {
          *failed_idx = 0;
        }
        return false;
      }
      return true;
    }

    // NOTE: JIT tracer allows arbitrary scalar tensors to act as ints
    // in an intlist argument. Even float or complex scalar tensors.
    bool r =
        (jit::tracer::isTracing() && THPVariable_Check(item.ptr()) &&
         THPVariable_Unpack(item.ptr()).sizes().empty());
    if (!r && failed_idx != nullptr) {
      *failed_idx = 0;
    }
    return r;
  }
  // if a size is specified (e.g. IntArrayRef[2]) we also allow passing a single
  // int
  return broadcast_size > 0 && THPUtils_checkLong(obj);
}

static bool is_int_or_symint(PyObject* obj) {
  // THPUtils_checkIndex may call __index__ or __int__
  // which may have side effects if obj is a symint node
  // so we do `is_symint` check first
  // TODO: maybe we should be using checkLong here?
  if (torch::is_symint(py::handle(obj))) {
    return true;
  }

  if (THPUtils_checkIndex(obj)) {
    return true;
  }

  // FakeTensor(..., size=()) is qualified for SymInt param
  if (is_dynamo_compiling && THPVariable_Check(obj)) {
    auto& var = THPVariable_Unpack(obj);
    if (var.numel() == 1 && var.sizes().empty() &&
        at::isIntegralType(var.dtype().toScalarType(), /*include_bool*/ true)) {
      return true;
    }
  }
  return false;
}

static bool is_int_or_symint_list(
    PyObject* obj,
    int broadcast_size,
    int64_t* failed_idx = nullptr) {
  if (PyTuple_Check(obj) || PyList_Check(obj)) {
    if (PySequence_Size(obj) == 0) {
      return true;
    }
    auto item = py::reinterpret_steal<py::object>(PySequence_GetItem(obj, 0));

    if (is_int_or_symint(item.ptr())) {
      return true;
    }

    // NOTE: JIT tracer allows arbitrary scalar tensors to act as ints
    // in an intlist argument. Even float or complex scalar tensors.
    bool r =
        (jit::tracer::isTracing() && THPVariable_Check(item.ptr()) &&
         THPVariable_Unpack(item.ptr()).sizes().empty());
    if (!r && failed_idx != nullptr) {
      *failed_idx = 0;
    }
    return r;
  }

  // if a size is specified (e.g. IntArrayRef[2]) we also allow passing a single
  // int
  return broadcast_size > 0 && is_int_or_symint(obj);
}

// argnum is needed for raising the TypeError, it's used in the error message.
auto FunctionParameter::check(
    PyObject* obj,
    std::vector<PyObject*>& overloaded_args,
    int argnum,
    int64_t* failed_idx) -> bool {
  switch (type_) {
    case ParameterType::TENSOR: {
      if (is_tensor_and_append_overloaded(obj, &overloaded_args)) {
        return true;
      }
      if (allow_numbers_as_tensors) {
        return THPUtils_checkScalar(obj);
      }
      return false;
    }
    case ParameterType::SCALAR:
      if (THPUtils_checkScalar(obj)) {
        return true;
      }
      [[fallthrough]];
    case ParameterType::COMPLEX:
      if (PyComplex_Check(obj)) {
        return true;
      }
      [[fallthrough]];
    case ParameterType::DOUBLE: {
      if (THPUtils_checkDouble(obj)) {
        return true;
      }
      if (THPVariable_Check(obj)) {
        const auto& var = THPVariable_Unpack(obj);
        return !var.requires_grad() && var.dim() == 0;
      }
      if (torch::is_symfloat(py::handle(obj))) {
        // This will induce a guard
        return true;
      }
      return false;
    }
    case ParameterType::INT64: {
      if (THPUtils_checkLong(obj)) {
        return true;
      }
      if (THPVariable_Check(obj)) {
        const auto& var = THPVariable_Unpack(obj);
        return at::isIntegralType(var.scalar_type(), /*includeBool=*/false) &&
            !var.requires_grad() && var.dim() == 0;
      }
      if (torch::is_symint(py::handle(obj))) {
        // This will induce a guard
        return true;
      }
      return false;
    }
    case ParameterType::DIMNAME:
      return THPUtils_checkDimname(obj);
    case ParameterType::DIMNAME_LIST: {
      if (THPUtils_checkDimnameList(obj)) {
        return true;
      }
      // if a size is specified (e.g. DimnameList[1]) we also allow passing a
      // single Dimname
      return size == 1 && THPUtils_checkDimname(obj);
    }
    case ParameterType::TENSOR_LIST: {
      return is_tensor_list_and_append_overloaded(
          obj, &overloaded_args, argnum, true /* throw_error */);
    }
    case ParameterType::INT_LIST:
      return is_int_list(obj, size, failed_idx);
    case ParameterType::FLOAT_LIST:
      return is_float_or_complex_list(obj);
    case ParameterType::GENERATOR:
      return THPGenerator_Check(obj);
    case ParameterType::BOOL:
      return PyBool_Check(obj);
    case ParameterType::STORAGE:
      return isStorage(obj);
    case ParameterType::PYOBJECT:
      return true;
    case ParameterType::SCALARTYPE:
      return THPDtype_Check(obj) || THPPythonScalarType_Check(obj);
    case ParameterType::LAYOUT:
      return THPLayout_Check(obj);
    case ParameterType::MEMORY_FORMAT:
      return THPMemoryFormat_Check(obj);
    case ParameterType::QSCHEME:
      return THPQScheme_Check(obj);
    case ParameterType::DEVICE:
      return THPUtils_checkLong(obj) || THPUtils_checkString(obj) ||
          THPDevice_Check(obj);
    case ParameterType::STREAM:
      return THPStream_Check(obj);
    case ParameterType::STRING:
      return THPUtils_checkString(obj);
    case ParameterType::SCALAR_LIST:
      return is_scalar_list(obj);
    case ParameterType::SYM_INT:
      return is_int_or_symint(obj);
    case ParameterType::SYM_INT_LIST:
      return is_int_or_symint_list(obj, size, failed_idx);
    default:
      throw std::runtime_error("unknown parameter type");
  }
}

// WARNING: these strings are parsed invalid_arguments.cpp
std::string FunctionParameter::type_name() const {
  switch (type_) {
    case ParameterType::TENSOR:
      return "Tensor";
    case ParameterType::SCALAR:
      return "Number";
    case ParameterType::INT64:
    // NB: SymInt is intentionally not mentioned here, as conventional user
    // use will only know about ints
    case ParameterType::SYM_INT:
      return "int";
    case ParameterType::DOUBLE:
      return "float";
    case ParameterType::COMPLEX:
      return "complex";
    case ParameterType::TENSOR_LIST:
      return "tuple of Tensors";
    case ParameterType::INT_LIST:
      return "tuple of ints";
    case ParameterType::FLOAT_LIST:
      return "tuple of floats";
    case ParameterType::GENERATOR:
      return "torch.Generator";
    case ParameterType::BOOL:
      return "bool";
    case ParameterType::STORAGE:
      return "torch.Storage";
    case ParameterType::PYOBJECT:
      return "object";
    case ParameterType::SCALARTYPE:
      return "torch.dtype";
    case ParameterType::LAYOUT:
      return "torch.layout";
    case ParameterType::MEMORY_FORMAT:
      return "torch.memory_format";
    case ParameterType::QSCHEME:
      return "torch.qscheme";
    case ParameterType::DEVICE:
      return "torch.device";
    case ParameterType::STRING:
      return "str";
    case ParameterType::DIMNAME:
      return "name";
    case ParameterType::DIMNAME_LIST:
      return "tuple of names";
    case ParameterType::SCALAR_LIST:
      return "tuple of Scalars";
    case ParameterType::SYM_INT_LIST:
      return "tuple of ints";
    default:
      throw std::runtime_error("unknown parameter type");
  }
}

static inline c10::optional<int64_t> parse_as_integer(const std::string& s) {
  if (s.empty())
    return c10::nullopt;
  // NOLINTNEXTLINE(cppcoreguidelines-init-variables)
  char* str_end;
  long ans = strtol(s.c_str(), &str_end, 0);
  // *str_end == 0 if the entire string was parsed as an integer.
  return (*str_end == 0) ? c10::optional<int64_t>(ans) : c10::nullopt;
}

/*
Parse default value of IntArrayRef declared at native_functions.yaml

There are two kinds of default values:
1. IntArrayRef[2] x=1 (where size=2, value={1,1}
2. IntArrayRef x={1,2,3} (where size=3, value={1,2,3}, note that there cannot be
space after comma since native_parse.py uses ', ' to split args)
*/
static inline std::vector<int64_t> parse_intlist_args(
    const std::string& s,
    int64_t size) {
  size_t n = s.size();

  if (s.empty())
    return std::vector<int64_t>();

  // case 1. s is an int (e.g., s=2)
  if (s[0] != '{') {
    TORCH_CHECK(size > 0, "Incorrect size of IntArrayRef: ", size);
    return std::vector<int64_t>(size, std::stol(s));
  }

  // case 2. s is a list of dims (e.g., s={1,2})

  // since already checked left brace '{' above, here only checks right brace
  // '}'
  TORCH_CHECK(
      s[n - 1] == '}',
      "Default value of IntArrayRef is missing right brace '}', found ",
      s[n - 1]);

  auto args = std::vector<int64_t>();
  std::istringstream ss(s.substr(1, s.length() - 2)); // exclude '{' and '}'
  std::string tok;

  while (std::getline(ss, tok, ',')) {
    args.emplace_back(std::stol(tok));
  }
  return args;
}

// Parse a string literal to remove quotes and escape sequences
static std::string parse_string_literal(c10::string_view str) {
  TORCH_CHECK(str.length() >= 2, "String defaults must be quoted");

  if (str.front() == '"') {
    TORCH_CHECK(
        str.back() == '"', "Mismatched quotes in string default: ", str);
  } else {
    TORCH_CHECK(
        str.front() == '\'' && str.back() == '\'',
        "Invalid quotes in string default: ",
        str)
  }

  std::string parsed;
  parsed.reserve(str.size());
  for (size_t i = 1; i < str.size() - 1;) {
    if (str[i] != '\\') {
      parsed.push_back(str[i]);
      ++i;
      continue;
    }

    // Handle escape sequences
    TORCH_CHECK(
        i < str.size() - 2, "String ends with escaped final quote: ", str)
    char c = str[i + 1];
    switch (c) {
      case '\\':
      case '\'':
      case '\"':
        break;
      case 'a':
        c = '\a';
        break;
      case 'b':
        c = '\b';
        break;
      case 'f':
        c = '\f';
        break;
      case 'n':
        c = '\n';
        break;
      case 'v':
        c = '\v';
        break;
      case 't':
        c = '\t';
        break;
      default:
        TORCH_CHECK(
            false,
            "Unsupported escape sequence in string default: \\",
            str[i + 1]);
    }
    parsed.push_back(c);
    i += 2;
  }
  return parsed;
}

void FunctionParameter::set_default_str(const std::string& str) {
  if (str == "None") {
    allow_none = true;
  }
  if (type_ == ParameterType::TENSOR) {
    if (str != "None") {
      throw std::runtime_error(
          "default value for Tensor must be none, got: " + str);
    }
  } else if (type_ == ParameterType::INT64 || type_ == ParameterType::SYM_INT) {
    default_int = atol(str.c_str());
  } else if (type_ == ParameterType::BOOL) {
    default_bool = (str == "True" || str == "true");
  } else if (type_ == ParameterType::DOUBLE) {
    default_double = atof(str.c_str());
  } else if (type_ == ParameterType::COMPLEX) {
    default_complex[0] = atof(str.c_str()); // TODO: parse "x + xj"?
    default_complex[1] = 0;
  } else if (type_ == ParameterType::SCALAR) {
    if (str != "None") {
      // we sometimes rely on integer-vs-float values, e.g. with arange.
      const auto as_integer = parse_as_integer(str);
      default_scalar = as_integer.has_value() ? at::Scalar(as_integer.value())
                                              : at::Scalar(atof(str.c_str()));
    }
  } else if (
      type_ == ParameterType::INT_LIST ||
      type_ == ParameterType::SYM_INT_LIST) {
    if (str != "None") {
      default_intlist = parse_intlist_args(str, size);
    }
  } else if (type_ == ParameterType::FLOAT_LIST) {
    if (str != "None") {
      throw std::runtime_error("Defaults not supported for float[]");
    }
  } else if (type_ == ParameterType::SCALARTYPE) {
    if (str == "None") {
      default_scalartype = at::ScalarType::Undefined;
    } else if (str == "torch.int64") {
      default_scalartype = at::ScalarType::Long;
    } else {
      throw std::runtime_error("invalid default value for ScalarType: " + str);
    }
  } else if (type_ == ParameterType::LAYOUT) {
    if (str == "None") {
      TORCH_INTERNAL_ASSERT_DEBUG_ONLY(allow_none);
    } else if (str == "torch.strided") {
      default_layout = at::Layout::Strided;
    } else if (str == "torch.sparse_coo") {
      default_layout = at::Layout::Sparse;
    } else {
      throw std::runtime_error("invalid default value for layout: " + str);
    }
  } else if (type_ == ParameterType::DEVICE) {
    if (str != "None") {
      throw std::runtime_error("invalid device: " + str);
    }
  } else if (type_ == ParameterType::STREAM) {
    if (str != "None") {
      throw std::runtime_error("invalid stream: " + str);
    }
  } else if (type_ == ParameterType::STRING) {
    if (str != "None") {
      default_string = parse_string_literal(str);
    }
  }
  // These types weren't handled here before. Adding a default error
  // led to a lot of test failures so adding this skip for now.
  // We should correctly handle these though because it might be causing
  // silent failures.
  else if (type_ == ParameterType::TENSOR_LIST) { // NOLINT
    // throw std::runtime_error("Invalid Tensor List");
  } else if (type_ == ParameterType::GENERATOR) { // NOLINT
    // throw std::runtime_error("ParameterType::GENERATOR");
  } else if (type_ == ParameterType::PYOBJECT) { // NOLINT
    // throw std::runtime_error("ParameterType::PYOBJECT");
  } else if (type_ == ParameterType::MEMORY_FORMAT) { // NOLINT
    // throw std::runtime_error("ParameterType::MEMORY_FORMAT");
  } else if (type_ == ParameterType::DIMNAME) { // NOLINT
    // throw std::runtime_error("ParameterType::DIMNAME");
  } else if (type_ == ParameterType::DIMNAME_LIST) { // NOLINT
    // throw std::runtime_error("ParameterType::DIMNAME_LIST");
  } else if (type_ == ParameterType::SCALAR_LIST) { // NOLINT
    // throw std::runtime_error("ParameterType::SCALAR_LIST");
  } else if (type_ == ParameterType::STORAGE) { // NOLINT
    // throw std::runtime_error("ParameterType::STORAGE");
  } else if (type_ == ParameterType::QSCHEME) { // NOLINT
    // throw std::runtime_error("ParameterType::QSCHEME");
  } else {
    throw std::runtime_error("unknown parameter type");
  }
}

// NOLINTNEXTLINE(cppcoreguidelines-pro-type-member-init)
FunctionSignature::FunctionSignature(const std::string& fmt, int index)
    : min_args(0),
      max_args(0),
      max_pos_args(0),
      index(index),
      hidden(false),
      deprecated(false) {
  auto open_paren = fmt.find('(');
  if (open_paren == std::string::npos) {
    throw std::runtime_error("missing opening parenthesis: " + fmt);
  }
  name = fmt.substr(0, open_paren);

  bool allow_numbers_as_tensors = should_allow_numbers_as_tensors(name);

  auto last_offset = open_paren + 1;
  bool keyword_only = false;
  bool done = false;
  while (!done) {
    auto offset = fmt.find(", ", last_offset);
    auto next_offset = offset + 2;
    if (offset == std::string::npos) {
      offset = fmt.find(')', last_offset);
      done = true;
      next_offset = offset + 1;
      // this 'if' happens for an empty parameter list, i.e. fn().
      if (offset == last_offset) {
        last_offset = next_offset;
        break;
      }
    }
    if (offset == std::string::npos) {
      throw std::runtime_error("missing closing parenthesis: " + fmt);
    }
    if (offset == last_offset) {
      throw std::runtime_error("malformed signature: " + fmt);
    }

    auto param_str = fmt.substr(last_offset, offset - last_offset);
    last_offset = next_offset;
    if (param_str == "*") {
      keyword_only = true;
    } else {
      params.emplace_back(param_str, keyword_only);
      params.back().allow_numbers_as_tensors = allow_numbers_as_tensors;
    }
  }

  if (fmt.substr(last_offset) == "|deprecated") {
    hidden = true;
    // TODO: raise warning when parsing deprecated signatures
    deprecated = true;
  } else if (fmt.substr(last_offset) == "|hidden") {
    hidden = true;
  }

  max_args = params.size();

  // count the number of non-optional args
  for (auto& param : params) {
    if (!param.optional) {
      min_args++;
    }
    if (!param.keyword_only) {
      max_pos_args++;
    }
  }
}

std::string FunctionSignature::toString() const {
  // TODO: consider printing more proper schema strings with defaults,
  // optionals, etc.
  std::ostringstream ss;
  bool keyword_already = false;
  ss << "(";
  int i = 0;
  for (auto& param : params) {
    if (i != 0) {
      ss << ", ";
    }
    if (param.keyword_only && !keyword_already) {
      ss << "*, ";
      keyword_already = true;
    }
    ss << param.type_name() << " " << param.name;
    i++;
  }
  ss << ")";
  return ss.str();
}

[[noreturn]] static void extra_args(
    const FunctionSignature& signature,
    Py_ssize_t nargs) {
  const auto max_pos_args = signature.max_pos_args;
  const auto min_args = signature.min_args;
  const long nargs_ = nargs;
  if (min_args != max_pos_args) {
    throw TypeError(
        "%s() takes from %zu to %zu positional arguments but %ld were given",
        signature.name.c_str(),
        min_args,
        max_pos_args,
        nargs_);
  }
  throw TypeError(
      "%s() takes %zu positional argument%s but %ld %s given",
      signature.name.c_str(),
      max_pos_args,
      max_pos_args == 1 ? "" : "s",
      nargs_,
      nargs == 1 ? "was" : "were");
}

[[noreturn]] static void missing_args(
    const FunctionSignature& signature,
    int idx) {
  int num_missing = 0;
  std::stringstream ss;

  auto& params = signature.params;
  for (auto it = params.begin() + idx; it != params.end(); ++it) {
    if (!it->optional) {
      if (num_missing > 0) {
        ss << ", ";
      }
      ss << '"' << it->name << '"';
      num_missing++;
    }
  }

  throw TypeError(
      "%s() missing %d required positional argument%s: %s",
      signature.name.c_str(),
      num_missing,
      num_missing == 1 ? "s" : "",
      ss.str().c_str());
}

static Py_ssize_t find_param(FunctionSignature& signature, PyObject* name) {
  Py_ssize_t i = 0;
  for (auto& param : signature.params) {
    int cmp = PyObject_RichCompareBool(name, param.python_name, Py_EQ);
    if (cmp < 0) {
      throw python_error();
    } else if (cmp) {
      return i;
    }
    i++;
  }
  return -1;
}

[[noreturn]] static void extra_kwargs(
    FunctionSignature& signature,
    PyObject* kwargs,
    Py_ssize_t num_pos_args) {
  PyObject* key = nullptr;
  PyObject* value = nullptr;
  Py_ssize_t pos = 0;

  while (PyDict_Next(kwargs, &pos, &key, &value)) {
    if (!THPUtils_checkString(key)) {
      throw TypeError("keywords must be strings");
    }

    auto param_idx = find_param(signature, key);
    if (param_idx < 0) {
      throw TypeError(
          "%s() got an unexpected keyword argument '%s'",
          signature.name.c_str(),
          THPUtils_unpackString(key).c_str());
    }

    if (param_idx < num_pos_args) {
      throw TypeError(
          "%s() got multiple values for argument '%s'",
          signature.name.c_str(),
          THPUtils_unpackString(key).c_str());
    }
  }

  // this should never be hit
  throw TypeError("invalid keyword arguments");
}

bool FunctionSignature::parse(
    PyObject* self,
    PyObject* args,
    PyObject* kwargs,
    PyObject* dst[], // NOLINT
    std::vector<PyObject*>& overloaded_args,
    bool raise_exception) {
  Py_ssize_t nargs = args ? PyTuple_GET_SIZE(args) : 0;
  auto remaining_kwargs = kwargs ? PyDict_Size(kwargs) : 0;
  size_t arg_pos = 0;
  bool allow_varargs_intlist = false;

  // if there is a single positional IntArrayRef argument, i.e. expand(..),
  // view(...), allow a var-args style IntArrayRef, so expand(5,3) behaves as
  // expand((5,3))
  int int_list_overload = false;
  if (max_pos_args == 1 &&
      (params[0].type_ == ParameterType::INT_LIST ||
       params[0].type_ == ParameterType::SYM_INT_LIST)) {
    allow_varargs_intlist = true;
    if (params[0].type_ == ParameterType::INT_LIST) {
      int_list_overload = true;
    }
  }

  if (static_cast<size_t>(nargs) > max_pos_args && !allow_varargs_intlist) {
    if (raise_exception) {
      // foo() takes takes 2 positional arguments but 3 were given
      extra_args(*this, nargs);
    }
    return false;
  }

  int i = 0;
  if (self != nullptr && check_has_torch_function(self, /*ignore_mode*/ true)) {
    append_overloaded_tensor(&overloaded_args, self);
  }
  for (auto& param : params) {
    PyObject* obj = nullptr;
    bool is_kwd = false;
    if (arg_pos < static_cast<size_t>(nargs)) {
      // extra positional args given after single positional IntArrayRef arg
      if (param.keyword_only) {
        if (raise_exception) {
          extra_args(*this, nargs);
        }
        return false;
      }
      obj = PyTuple_GET_ITEM(args, arg_pos);
    } else if (kwargs) {
      obj = PyDict_GetItem(kwargs, param.python_name);
      for (PyObject* numpy_name : param.numpy_python_names) {
        if (obj) {
          break;
        }
        obj = PyDict_GetItem(kwargs, numpy_name);
      }
      is_kwd = true;
    }

    int64_t failed_idx = -1;
    bool varargs_eligible = allow_varargs_intlist && arg_pos == 0 && !is_kwd;
    if ((!obj && param.optional) || (obj == Py_None && param.allow_none)) {
      dst[i++] = nullptr;
    } else if (!obj) {
      if (raise_exception) {
        // foo() missing 1 required positional argument: "b"
        missing_args(*this, i);
      }
      return false;
    } else if (param.check(obj, overloaded_args, i, &failed_idx)) {
      dst[i++] = obj;
      // XXX: the Variable check is necessary because sizes become tensors when
      // tracer is enabled. This behavior easily leads to ambiguities, and we
      // should avoid having complex signatures that make use of it...
    } else if (
        varargs_eligible &&
        ((int_list_overload
              ? is_int_list(args, param.size, &failed_idx)
              : is_int_or_symint_list(args, param.size, &failed_idx)))) {
      // take all positional arguments as this parameter
      // e.g. permute(1, 2, 3) -> permute((1, 2, 3))
      dst[i++] = args;
      arg_pos = nargs;
      continue;
    } else if (raise_exception) {
      if (is_kwd) {
        // foo(): argument 'other' must be str, not int
        throw TypeError(
            "%s(): argument '%s' must be %s, not %s",
            name.c_str(),
            param.name.c_str(),
            param.type_name().c_str(),
            Py_TYPE(obj)->tp_name);
      } else {
        // foo(): argument 'other' (position 2) must be str, not int
        if (failed_idx != -1) {
          if (!(PyTuple_Check(obj) || PyList_Check(obj))) {
            TORCH_INTERNAL_ASSERT(varargs_eligible);
            obj = args;
          }
          TORCH_INTERNAL_ASSERT(failed_idx < PySequence_Size(obj));
          throw TypeError(
              "%s(): argument '%s' (position %ld) must be %s, but found element of type %s at pos %ld",
              name.c_str(),
              param.name.c_str(),
              static_cast<long>(arg_pos + 1),
              param.type_name().c_str(),
              Py_TYPE(py::reinterpret_steal<py::object>(
                          PySequence_GetItem(obj, failed_idx))
                          .ptr())
                  ->tp_name,
              static_cast<long>(failed_idx));
        }
        throw TypeError(
            "%s(): argument '%s' (position %ld) must be %s, not %s",
            name.c_str(),
            param.name.c_str(),
            static_cast<long>(arg_pos + 1),
            param.type_name().c_str(),
            Py_TYPE(obj)->tp_name);
      }
    } else {
      return false;
    }

    if (!is_kwd) {
      arg_pos++;
    } else if (obj) {
      remaining_kwargs--;
    }
  }

  if (remaining_kwargs > 0) {
    if (raise_exception) {
      // foo() got an unexpected keyword argument "b"
      extra_kwargs(*this, kwargs, nargs);
    }
    return false;
  }
  return true;
}

PythonArgParser::PythonArgParser(
    const std::vector<std::string>& fmts,
    bool traceable)
    : max_args(0), traceable(traceable) {
  int index = 0;
  for (auto& fmt : fmts) {
    signatures_.emplace_back(fmt, index);
    ++index;
  }
  for (auto& signature : signatures_) {
    if (signature.max_args > max_args) {
      max_args = signature.max_args;
    }
  }
  if (!signatures_.empty()) {
    function_name = signatures_[0].name;
  }

  // Check deprecated signatures last
  std::stable_partition(
      signatures_.begin(), signatures_.end(), [](const FunctionSignature& sig) {
        return !sig.deprecated;
      });
}

void PythonArgParser::check_deprecated(const FunctionSignature& signature) {
  if (signature.deprecated) {
    auto msg = c10::str(
        "This overload of ",
        signature.name,
        " is deprecated:\n\t",
        signature.name,
        signature.toString());
    auto signatures = get_signatures();
    if (!signatures.empty()) {
      msg += "\nConsider using one of the following signatures instead:";
      for (const auto& sig : signatures) {
        msg += "\n\t";
        msg += signature.name;
        msg += sig;
      }
    }
    TORCH_WARN_ONCE(msg);
  }
}

PythonArgs PythonArgParser::raw_parse(
    PyObject* self,
    PyObject* args,
    PyObject* kwargs,
    PyObject* parsed_args[]) { // NOLINT
  if (signatures_.size() == 1) {
    auto& signature = signatures_[0];
    std::vector<PyObject*> overloaded_args;
    signature.parse(self, args, kwargs, parsed_args, overloaded_args, true);
    check_deprecated(signature);
    return PythonArgs(
        traceable, signature, parsed_args, std::move(overloaded_args));
  }

  for (auto& signature : signatures_) {
    std::vector<PyObject*> overloaded_args;
    if (signature.parse(
            self, args, kwargs, parsed_args, overloaded_args, false)) {
      check_deprecated(signature);
      return PythonArgs(
          traceable, signature, parsed_args, std::move(overloaded_args));
    }
  }

  print_error(self, args, kwargs, parsed_args);
}

void PythonArgParser::print_error(
    PyObject* self,
    PyObject* args,
    PyObject* kwargs,
    PyObject* parsed_args[]) { // NOLINT
  // NOLINTNEXTLINE(clang-analyzer-core.NullDereference)
  size_t num_args = PyTuple_GET_SIZE(args) + (kwargs ? PyDict_Size(kwargs) : 0);
  std::vector<unsigned> plausible_idxs;
  unsigned i = 0;
  for (auto& signature : signatures_) {
    if (num_args >= signature.min_args && num_args <= signature.max_args &&
        !signature.hidden) {
      plausible_idxs.push_back(i);
    }
    i++;
  }

  if (plausible_idxs.size() == 1) {
    auto& signature = signatures_[plausible_idxs[0]];
    std::vector<PyObject*> overloaded_args;
    signature.parse(self, args, kwargs, parsed_args, overloaded_args, true);
  }

  auto options = get_signatures();
  auto msg =
      torch::format_invalid_args(args, kwargs, function_name + "()", options);
  throw TypeError("%s", msg.c_str());
}

std::vector<std::string> PythonArgParser::get_signatures() const {
  std::vector<std::string> options;
  for (auto& signature : signatures_) {
    if (!signature.hidden) {
      options.push_back(signature.toString());
    }
  }
  return options;
}

at::Tensor PythonArgs::tensor_slow(int i) {
  PyObject* obj = args[i];
  if (!obj) {
    return at::Tensor();
  }
  if (THPVariable_Check(obj)) {
    return THPVariable_Unpack(obj);
  }

  bool save_symint = false;
  at::Scalar scalar;
  if (PyBool_Check(obj)) {
    scalar = at::Scalar(THPUtils_unpackBool(obj));
  } else if (THPUtils_checkLong(obj)) {
    scalar = at::Scalar(THPUtils_unpackLong(obj));
  } else if (PyComplex_Check(obj)) {
    scalar = at::Scalar(THPUtils_unpackComplexDouble(obj));
  } else if (THPUtils_checkDouble(obj)) {
    scalar = at::Scalar(THPUtils_unpackDouble(obj));
    // NB: we DO NOT put symbolic ints/floats into the Scalar itself,
    // because although Scalar supports SymInt/SymFloat, the subsequent
    // conversion to Tensor does not.  Instead, do it out of band.
  } else if (torch::is_symint(py::handle(obj))) {
    save_symint = true;
    // This scalar value doesn't matter, it shouldn't ever actually
    // get read out.  Make it a big and weird looking number to help
    // people figure out if there's aproblem.
    scalar = at::Scalar(7777777);
  } else if (torch::is_symfloat(py::handle(obj))) {
    save_symint = true;
    scalar = at::Scalar(std::numeric_limits<double>::quiet_NaN());
  } else if (torch::is_symbool(py::handle(obj))) {
    save_symint = true;
    scalar = at::Scalar(true);
  } else {
    // NB: Are you here because you passed None to a Variable method,
    // and you expected an undefined tensor to be returned?   Don't add
    // a test for Py_None here; instead, you need to mark the argument
    // as *allowing none*; you can do this by writing 'Tensor?' instead
    // of 'Tensor' in the ATen metadata.
    throw TypeError(
        "expected Tensor as argument %d, but got %s", i, Py_TYPE(obj)->tp_name);
  }
  at::AutoDispatchBelowADInplaceOrView guard; // TODO: remove
  at::tracer::impl::NoTracerDispatchMode tracer_guard;

  at::Tensor tensor = scalar_to_tensor(scalar);
  tensor.unsafeGetTensorImpl()->set_wrapped_number(true);

  if (save_symint) {
    auto py_tensor = py::cast(tensor);
    if (PyObject_SetAttrString(py_tensor.ptr(), "_wrapped_number", obj) < 0) {
      throw python_error();
    }
  }

  return tensor;
}

at::Scalar PythonArgs::scalar_slow(int i) {
  if (traceable && jit::tracer::isTracing() && THPVariable_Check(args[i])) {
    auto& var = THPVariable_Unpack(args[i]);
    jit::tracer::ArgumentStash::stashValue(
        signature.params[i].name, idx, var, c10::NumberType::get());
  }

  return scalar_slow(args[i]);
}

at::Scalar PythonArgs::scalar_slow(PyObject* arg) {
  // Zero-dim tensors are converted to Scalars as-is. Note this doesn't
  // currently handle most NumPy scalar types except np.float64.
  if (THPVariable_Check(arg)) {
    return THPVariable_Unpack(arg).item();
  }

  if (THPUtils_checkLong(arg)) {
    return at::Scalar(static_cast<int64_t>(THPUtils_unpackLong(arg)));
  }

  if (PyBool_Check(arg)) {
    return at::Scalar(THPUtils_unpackBool(arg));
  }

  if (PyComplex_Check(arg)) {
    return at::Scalar(THPUtils_unpackComplexDouble(arg));
  }

  if (torch::is_symint(arg)) {
    return at::Scalar(py::cast<c10::SymInt>(arg));
  }

  if (torch::is_symfloat(arg)) {
    return at::Scalar(py::cast<c10::SymFloat>(arg));
  }

  if (torch::is_symbool(arg)) {
    // Windows build fails with C2440: '<function-style-cast>'
    // when at:Scalar(py::cast<c10::SymBool>(arg))
    auto sym_bool = py::handle(arg).cast<c10::SymBool>();
    return at::Scalar(sym_bool);
  }

  return at::Scalar(THPUtils_unpackDouble(arg));
}

} // namespace torch<|MERGE_RESOLUTION|>--- conflicted
+++ resolved
@@ -436,44 +436,17 @@
   py::object ret;
   py::object mode_obj;
 
-<<<<<<< HEAD
-  // Of our overloaded types, filter out the FakeTensor arguments.
-  // FakeTensor is special, and gets lower precdence in the dispatcher ordering.
-  std::vector<py::handle> overloaded_user_subclasses;
-  std::vector<py::handle> overloaded_fake_args;
-  std::vector<py::handle> overloaded_functional_args;
-  for (auto& arg : overloaded_args) {
-    auto curr_type = get_type_of_overloaded_arg(arg.ptr());
-    auto curr_type_name = PyObject_GetAttrString(curr_type, "__name__");
-    auto curr_type_str = std::string(PyUnicode_AsUTF8(curr_type_name));
-    if (curr_type_str == "FakeTensor") {
-      overloaded_fake_args.push_back(arg);
-    } else if (curr_type_str == "FunctionalTensor") {
-      overloaded_functional_args.push_back(arg);
-    } else {
-      overloaded_user_subclasses.push_back(arg);
-    }
-  }
-
-=======
   // Step 1: Try to dispatch based on the mode stack, *ignoring* infra
   // torch_dispatch modes.
->>>>>>> c235fa8a
   const bool is_torch_function =
       torch_function_name == TorchFunctionName::TorchFunction;
   const auto is_mode_active = [&](bool skip_infra_modes) {
     return is_torch_function
         ? at::impl::torch_function_mode_enabled()
         // Check if any *user* torch_dispatch modes are active (not including
-<<<<<<< HEAD
-        // fake, proxy and functional modes, which are special)
-        : c10::impl::dispatch_mode_enabled(
-              /*skip_proxy_and_fake_and_functional=*/true);
-=======
         // fake and proxy modes, which are special)
         : c10::impl::dispatch_mode_enabled(
               /*skip_infra_modes=*/skip_infra_modes);
->>>>>>> c235fa8a
   };
   // Note [__torch_dispatch__ dispatching order]
   // The high-level idea motivating the dispatching
@@ -530,30 +503,6 @@
   // ignoring any subclasses that have a _mode_key field
   // (corresponding to infra subclasses)
   if (ret.ptr() == nullptr || ret.ptr() == Py_NotImplemented) {
-<<<<<<< HEAD
-    for (auto& arg : overloaded_user_subclasses) {
-      py::object torch_function =
-          PyObject_FastGetAttrString(arg.ptr(), torch_function_name_str);
-      if (!torch_function) {
-        TORCH_INTERNAL_ASSERT(0);
-      }
-
-      // See https://github.com/pytorch/pytorch/issues/63767
-      if (PyObject_FastGetAttrString(torch_function.ptr(), "__self__")
-              .is(arg) &&
-          torch_function.ptr() != torch::disabled_torch_function_impl()) {
-        TORCH_WARN(
-            "Defining your `",
-            torch_function_name_str,
-            "` as a plain method is deprecated ",
-            "and will be an error in future, please define it as a classmethod.");
-      }
-
-      ret = py::reinterpret_steal<py::object>(PyObject_CallFunctionObjArgs(
-          torch_function.ptr(),
-          torch_api_function,
-          py_types.ptr(),
-=======
     auto curr_ret = dispatch_on_subclass(
         args,
         kwargs,
@@ -597,7 +546,6 @@
              c10::impl::TorchDispatchModeKey::NUM_MODE_KEYS))) {
       auto mode_key = static_cast<c10::impl::TorchDispatchModeKey>(i);
       auto curr_ret = dispatch_on_subclass(
->>>>>>> c235fa8a
           args,
           kwargs,
           overloaded_args,
@@ -612,131 +560,6 @@
       }
     }
   }
-<<<<<<< HEAD
-  // Step 3: Try to dispatch based on the following fixed order:
-  // - FunctionalTensorMode
-  // - FunctionalTensor subclass arguments
-  // - ProxyTorchDispatchMode
-  // - FakeTensorMode
-  // - FakeTensor subclass arguments
-  if (!is_torch_function &&
-      (ret.ptr() == nullptr || ret.ptr() == Py_NotImplemented)) {
-    auto found_proxy_or_fake_or_functional = false;
-    auto is_functional_mode = false;
-    auto is_proxy_mode = false;
-    auto is_fake_mode = false;
-    c10::optional<py::object> torch_dispatch;
-
-    // Try functional mode
-    auto maybe_functional_mode =
-        c10::impl::TorchDispatchModeTLS::get_functional_mode();
-    if (maybe_functional_mode != c10::nullopt) {
-      mode_obj = py::reinterpret_borrow<py::object>(
-          (*maybe_functional_mode)->ptr(getPyInterpreter()));
-      is_functional_mode = true;
-      found_proxy_or_fake_or_functional = true;
-    }
-
-    // Looks for functional tensor args
-    if (!found_proxy_or_fake_or_functional) {
-      for (auto& arg : overloaded_functional_args) {
-        torch_dispatch =
-            PyObject_FastGetAttrString(arg.ptr(), torch_function_name_str);
-        found_proxy_or_fake_or_functional = true;
-      }
-    }
-
-    // Try proxy mode
-    auto maybe_proxy_mode = c10::impl::TorchDispatchModeTLS::get_proxy_mode();
-    if (!found_proxy_or_fake_or_functional) {
-      if (maybe_proxy_mode != c10::nullopt) {
-        mode_obj = py::reinterpret_borrow<py::object>(
-            (*maybe_proxy_mode)->ptr(getPyInterpreter()));
-        is_proxy_mode = true;
-        found_proxy_or_fake_or_functional = true;
-      }
-    }
-
-    // Try fake mode
-    if (!found_proxy_or_fake_or_functional) {
-      auto maybe_fake_mode = c10::impl::TorchDispatchModeTLS::get_fake_mode();
-      if (maybe_fake_mode != c10::nullopt) {
-        mode_obj = py::reinterpret_borrow<py::object>(
-            (*maybe_fake_mode)->ptr(getPyInterpreter()));
-        is_fake_mode = true;
-        found_proxy_or_fake_or_functional = true;
-      }
-    }
-
-    // Looks for fake tensor args
-    if (!found_proxy_or_fake_or_functional) {
-      for (auto& arg : overloaded_fake_args) {
-        torch_dispatch =
-            PyObject_FastGetAttrString(arg.ptr(), torch_function_name_str);
-        found_proxy_or_fake_or_functional = true;
-      }
-    }
-    if (found_proxy_or_fake_or_functional) {
-      // We successfully found a proxy / fake mode or argument to dispatch on
-      // Sigh, there are a few differences on how we need do call back into
-      // python depending on whether our object is a mode or a subclass.
-      if (is_proxy_mode || is_fake_mode || is_functional_mode) {
-        torch_dispatch_mode::ProxyOrFakeOrFunctionalModeGuard guard(
-            /*guard_type=*/is_proxy_mode
-                ? torch_dispatch_mode::ProxyOrFakeOrFunctionalModeGuard::
-                      GuardType::Proxy
-                : is_fake_mode
-                ? torch_dispatch_mode::ProxyOrFakeOrFunctionalModeGuard::
-                      GuardType::Fake
-                : torch_dispatch_mode::ProxyOrFakeOrFunctionalModeGuard::
-                      GuardType::Functional);
-        auto mode_obj = py::reinterpret_borrow<py::object>(
-            guard.get_cur_mode()->ptr(getPyInterpreter()));
-        if (kwargs == nullptr) {
-          ret = py::reinterpret_steal<py::object>(PyObject_CallMethod(
-              mode_obj.ptr(),
-              torch_function_name_str,
-              "OOO",
-              torch_api_function,
-              py_types.ptr(),
-              args));
-        } else {
-          ret = py::reinterpret_steal<py::object>(PyObject_CallMethod(
-              mode_obj.ptr(),
-              torch_function_name_str,
-              "OOOO",
-              torch_api_function,
-              py_types.ptr(),
-              args,
-              kwargs));
-        }
-      } else {
-        // We must have found a FakeTensor subclass (with a __torch_dispatch__
-        // field)
-        if (torch_dispatch == c10::nullopt) {
-          TORCH_INTERNAL_ASSERT(0);
-        }
-        if (!(*torch_dispatch)) {
-          TORCH_INTERNAL_ASSERT(0);
-        }
-        ret = py::reinterpret_steal<py::object>(PyObject_CallFunctionObjArgs(
-            torch_dispatch->ptr(),
-            torch_api_function,
-            py_types.ptr(),
-            args,
-            kwargs,
-            NULL));
-      }
-
-      TORCH_INTERNAL_ASSERT(py_types.ptr() != nullptr);
-      TORCH_INTERNAL_ASSERT(args != nullptr);
-      if (ret.ptr() == nullptr) {
-        throw python_error();
-      }
-    }
-  }
-=======
->>>>>>> c235fa8a
 
   if (ret.ptr() == nullptr) {
     // if an exception occurred in a user's implementation of
