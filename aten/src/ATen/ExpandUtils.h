#pragma once

#ifndef AT_PER_OPERATOR_HEADERS
#include <ATen/Functions.h>
#else
#include <ATen/ops/view.h>
#include <ATen/ops/view_copy.h>
#endif

#include <ATen/Tensor.h>
#include <ATen/core/DimVector.h>
#include <c10/util/Exception.h>
#include <c10/util/MaybeOwned.h>
#include <c10/util/irange.h>

#include <functional>
#include <sstream>
#include <tuple>

namespace at {

TORCH_API std::vector<int64_t> infer_size(IntArrayRef a, IntArrayRef b);
TORCH_API DimVector infer_size_dimvector(IntArrayRef a, IntArrayRef b);
<<<<<<< HEAD
TORCH_API SymDimVector infer_size_symdimvector(SymIntArrayRef a, SymIntArrayRef b);
=======
TORCH_API SymDimVector
infer_size_symdimvector(SymIntArrayRef a, SymIntArrayRef b);
>>>>>>> 5654fed2

// Named type instead of a pair/tuple so that we can be sure to
// construct the vectors in place and get NRVO.
template <typename Container>
struct InferExpandGeometryResult {
  Container sizes;
  Container strides;
  explicit InferExpandGeometryResult(size_t ndim)
      : sizes(ndim), strides(ndim) {}
  explicit InferExpandGeometryResult(IntArrayRef sizes_, size_t ndim)
      : sizes(sizes_.begin(), sizes_.end()), strides(ndim) {}
};

TORCH_API std::tuple<std::vector<int64_t>, std::vector<int64_t>>
inferExpandGeometry(
    IntArrayRef tensor_sizes,
    IntArrayRef tensor_strides,
    IntArrayRef sizes);

TORCH_API InferExpandGeometryResult<DimVector> inferExpandGeometry_dimvector(
    IntArrayRef tensor_sizes,
    IntArrayRef tensor_strides,
    IntArrayRef sizes);

TORCH_API std::vector<int64_t> infer_dense_strides(
    IntArrayRef tensor_sizes,
    IntArrayRef tensor_strides);

// True if input shapes are expandable
// NOTE: infer_size did a similar check, please keep them sync if change is
// needed
inline bool are_expandable(IntArrayRef shape1, IntArrayRef shape2) {
  size_t ndim1 = shape1.size();
  size_t ndim2 = shape2.size();
  size_t ndim = ndim1 < ndim2 ? ndim1 : ndim2;

  for (int64_t i = ndim - 1; i >= 0; --i) {
    if (shape1[--ndim1] == shape2[--ndim2] || shape1[ndim1] == 1 ||
        shape2[ndim2] == 1) {
      continue;
    }
    return false;
  }
  return true;
}

// avoid copy-construction of Tensor by using a reference_wrapper.
inline void check_defined(
    std::initializer_list<std::reference_wrapper<const Tensor>> tensors,
    const char* api_name) {
  for (auto& t : tensors) {
    if (!t.get().defined()) {
      AT_ERROR(api_name, "(...) called with an undefined Tensor");
    }
  }
}

// NOTE [ ExpandUtils Borrowing ]
//
// Functions in ExpandUtils return `c10::MaybeOwned<Tensor>` because
// expansion may not actually be needed, in which case we can improve
// efficiency by returning
// `c10::MaybeOwned<Tensor>::borrowed(to_expand)`. However, this means
// that you need to be careful: the returned `c10::MaybeOwned<Tensor>`
// must not outlive the original `Tensor` object that `to_expand`
// referred to! The deleted rvalue reference overloads of these
// functions help with this by preventing trivial use of a temporary
// resulting from a function call, but it is still possible to make a
// mistake.

inline c10::MaybeOwned<Tensor> expand_inplace(
    const Tensor& tensor,
    const Tensor& to_expand) {
  if (tensor.sym_sizes().equals(to_expand.sym_sizes())) {
    return c10::MaybeOwned<Tensor>::borrowed(to_expand);
  }
  return c10::MaybeOwned<Tensor>::owned(
      to_expand.expand_symint(tensor.sym_sizes()));
}

inline c10::MaybeOwned<Tensor> expand_inplace(
    const Tensor& tensor,
    Tensor&& to_expand) = delete;

inline c10::MaybeOwned<Tensor> expand_inplace(
    const Tensor& tensor,
    const Tensor& to_expand,
    const char* api_name) {
  check_defined({tensor, to_expand}, api_name);
  return expand_inplace(tensor, to_expand);
}

inline c10::MaybeOwned<Tensor> expand_inplace(
    const Tensor& tensor,
    Tensor&& to_expand,
    const char* api_name) = delete;

inline std::tuple<c10::MaybeOwned<Tensor>, c10::MaybeOwned<Tensor>>
expand_inplace(
    const Tensor& tensor,
    const Tensor& to_expand1,
    const Tensor& to_expand2) {
  if (tensor.sizes().equals(to_expand1.sizes()) &&
      tensor.sizes().equals((to_expand2.sizes()))) {
    return std::make_tuple(
        c10::MaybeOwned<Tensor>::borrowed(to_expand1),
        c10::MaybeOwned<Tensor>::borrowed(to_expand2));
  }

  return std::make_tuple(
      c10::MaybeOwned<Tensor>::owned(to_expand1.expand(tensor.sizes())),
      c10::MaybeOwned<Tensor>::owned(to_expand2.expand(tensor.sizes())));
}

inline std::tuple<c10::MaybeOwned<Tensor>, c10::MaybeOwned<Tensor>>
expand_inplace(
    const Tensor& tensor,
    Tensor&& to_expand1,
    const Tensor& to_expand2) = delete;
inline std::tuple<c10::MaybeOwned<Tensor>, c10::MaybeOwned<Tensor>>
expand_inplace(
    const Tensor& tensor,
    const Tensor& to_expand1,
    Tensor&& to_expand2) = delete;
inline std::tuple<c10::MaybeOwned<Tensor>, c10::MaybeOwned<Tensor>>
expand_inplace(const Tensor& tensor, Tensor&& to_expand1, Tensor&& to_expand2) =
    delete;

inline std::tuple<c10::MaybeOwned<Tensor>, c10::MaybeOwned<Tensor>>
expand_inplace(
    const Tensor& tensor,
    const Tensor& to_expand1,
    const Tensor& to_expand2,
    const char* api_name) {
  check_defined({tensor, to_expand1, to_expand2}, api_name);
  return expand_inplace(tensor, to_expand1, to_expand2);
}

inline std::tuple<c10::MaybeOwned<Tensor>, c10::MaybeOwned<Tensor>>
expand_inplace(
    const Tensor& tensor,
    Tensor&& to_expand1,
    const Tensor& to_expand2,
    const char* api_name) = delete;
inline std::tuple<c10::MaybeOwned<Tensor>, c10::MaybeOwned<Tensor>>
expand_inplace(
    const Tensor& tensor,
    const Tensor& to_expand1,
    Tensor&& to_expand2,
    const char* api_name) = delete;
inline std::tuple<c10::MaybeOwned<Tensor>, c10::MaybeOwned<Tensor>>
expand_inplace(
    const Tensor& tensor,
    Tensor&& to_expand1,
    Tensor&& to_expand2,
    const char* api_name) = delete;

// See NOTE [ ExpandUtils Borrowing ] above for `MaybeOwned` explanation.
inline std::tuple<c10::MaybeOwned<Tensor>, c10::MaybeOwned<Tensor>>
expand_outplace(const Tensor& to_expand1, const Tensor& to_expand2) {
  if (to_expand1.sizes().equals(to_expand2.sizes())) {
    return std::make_tuple(
        c10::MaybeOwned<Tensor>::borrowed(to_expand1),
        c10::MaybeOwned<Tensor>::borrowed(to_expand2));
  }

  auto expanded_size =
      infer_size_dimvector(to_expand1.sizes(), to_expand2.sizes());
  return std::make_tuple(
      c10::MaybeOwned<Tensor>::owned(to_expand1.expand(expanded_size)),
      c10::MaybeOwned<Tensor>::owned(to_expand2.expand(expanded_size)));
}

inline std::tuple<c10::MaybeOwned<Tensor>, c10::MaybeOwned<Tensor>>
expand_outplace(Tensor&& to_expand1, const Tensor& to_expand2) = delete;
inline std::tuple<c10::MaybeOwned<Tensor>, c10::MaybeOwned<Tensor>>
expand_outplace(const Tensor& to_expand1, Tensor&& to_expand2) = delete;
inline std::tuple<c10::MaybeOwned<Tensor>, c10::MaybeOwned<Tensor>>
expand_outplace(Tensor&& to_expand1, Tensor&& to_expand2) = delete;

inline std::tuple<c10::MaybeOwned<Tensor>, c10::MaybeOwned<Tensor>>
expand_outplace(
    const Tensor& to_expand1,
    const Tensor& to_expand2,
    const char* api_name) {
  check_defined({to_expand1, to_expand2}, api_name);
  return expand_outplace(to_expand1, to_expand2);
}

inline std::tuple<c10::MaybeOwned<Tensor>, c10::MaybeOwned<Tensor>>
expand_outplace(
    Tensor&& to_expand1,
    const Tensor& to_expand2,
    const char* api_name) = delete;
inline std::tuple<c10::MaybeOwned<Tensor>, c10::MaybeOwned<Tensor>>
expand_outplace(
    const Tensor& to_expand1,
    Tensor&& to_expand2,
    const char* api_name) = delete;
inline std::tuple<c10::MaybeOwned<Tensor>, c10::MaybeOwned<Tensor>>
expand_outplace(
    Tensor&& to_expand1,
    Tensor&& to_expand2,
    const char* api_name) = delete;

inline std::tuple<
    c10::MaybeOwned<Tensor>,
    c10::MaybeOwned<Tensor>,
    c10::MaybeOwned<Tensor>>
expand_outplace(
    const Tensor& to_expand1,
    const Tensor& to_expand2,
    const Tensor& to_expand3) {
  if (to_expand1.sizes().equals(to_expand2.sizes()) &&
      to_expand1.sizes().equals(to_expand3.sizes())) {
    return std::make_tuple(
        c10::MaybeOwned<Tensor>::borrowed(to_expand1),
        c10::MaybeOwned<Tensor>::borrowed(to_expand2),
        c10::MaybeOwned<Tensor>::borrowed(to_expand3));
  }

  auto expanded_size12 =
      infer_size_dimvector(to_expand1.sizes(), to_expand2.sizes());
  auto expanded_size =
      infer_size_dimvector(expanded_size12, to_expand3.sizes());
  return std::make_tuple(
      c10::MaybeOwned<Tensor>::owned(to_expand1.expand(expanded_size)),
      c10::MaybeOwned<Tensor>::owned(to_expand2.expand(expanded_size)),
      c10::MaybeOwned<Tensor>::owned(to_expand3.expand(expanded_size)));
}

inline std::tuple<
    c10::MaybeOwned<Tensor>,
    c10::MaybeOwned<Tensor>,
    c10::MaybeOwned<Tensor>>
expand_outplace(
    Tensor&& to_expand1,
    const Tensor& to_expand2,
    const Tensor& to_expand3) = delete;
inline std::tuple<
    c10::MaybeOwned<Tensor>,
    c10::MaybeOwned<Tensor>,
    c10::MaybeOwned<Tensor>>
expand_outplace(
    const Tensor& to_expand1,
    Tensor&& to_expand2,
    const Tensor& to_expand3) = delete;
inline std::tuple<
    c10::MaybeOwned<Tensor>,
    c10::MaybeOwned<Tensor>,
    c10::MaybeOwned<Tensor>>
expand_outplace(
    Tensor&& to_expand1,
    Tensor&& to_expand2,
    const Tensor& to_expand3) = delete;
inline std::tuple<
    c10::MaybeOwned<Tensor>,
    c10::MaybeOwned<Tensor>,
    c10::MaybeOwned<Tensor>>
expand_outplace(
    const Tensor& to_expand1,
    const Tensor& to_expand2,
    Tensor&& to_expand3) = delete;
inline std::tuple<
    c10::MaybeOwned<Tensor>,
    c10::MaybeOwned<Tensor>,
    c10::MaybeOwned<Tensor>>
expand_outplace(
    Tensor&& to_expand1,
    const Tensor& to_expand2,
    Tensor&& to_expand3) = delete;
inline std::tuple<
    c10::MaybeOwned<Tensor>,
    c10::MaybeOwned<Tensor>,
    c10::MaybeOwned<Tensor>>
expand_outplace(
    const Tensor& to_expand1,
    Tensor&& to_expand2,
    Tensor&& to_expand3) = delete;
inline std::tuple<
    c10::MaybeOwned<Tensor>,
    c10::MaybeOwned<Tensor>,
    c10::MaybeOwned<Tensor>>
expand_outplace(Tensor&& to_expand1, Tensor&& to_expand2, Tensor&& to_expand3) =
    delete;

inline std::tuple<
    c10::MaybeOwned<Tensor>,
    c10::MaybeOwned<Tensor>,
    c10::MaybeOwned<Tensor>>
expand_outplace(
    const Tensor& to_expand1,
    const Tensor& to_expand2,
    const Tensor& to_expand3,
    const char* api_name) {
  check_defined({to_expand1, to_expand2, to_expand3}, api_name);
  return expand_outplace(to_expand1, to_expand2, to_expand3);
}

inline std::tuple<
    c10::MaybeOwned<Tensor>,
    c10::MaybeOwned<Tensor>,
    c10::MaybeOwned<Tensor>>
expand_outplace(
    Tensor&& to_expand1,
    const Tensor& to_expand2,
    const Tensor& to_expand3,
    const char* api_name) = delete;
inline std::tuple<
    c10::MaybeOwned<Tensor>,
    c10::MaybeOwned<Tensor>,
    c10::MaybeOwned<Tensor>>
expand_outplace(
    const Tensor& to_expand1,
    Tensor&& to_expand2,
    const Tensor& to_expand3,
    const char* api_name) = delete;
inline std::tuple<
    c10::MaybeOwned<Tensor>,
    c10::MaybeOwned<Tensor>,
    c10::MaybeOwned<Tensor>>
expand_outplace(
    Tensor&& to_expand1,
    Tensor&& to_expand2,
    const Tensor& to_expand3,
    const char* api_name) = delete;
inline std::tuple<
    c10::MaybeOwned<Tensor>,
    c10::MaybeOwned<Tensor>,
    c10::MaybeOwned<Tensor>>
expand_outplace(
    const Tensor& to_expand1,
    const Tensor& to_expand2,
    Tensor&& to_expand3,
    const char* api_name) = delete;
inline std::tuple<
    c10::MaybeOwned<Tensor>,
    c10::MaybeOwned<Tensor>,
    c10::MaybeOwned<Tensor>>
expand_outplace(
    Tensor&& to_expand1,
    const Tensor& to_expand2,
    Tensor&& to_expand3,
    const char* api_name) = delete;
inline std::tuple<
    c10::MaybeOwned<Tensor>,
    c10::MaybeOwned<Tensor>,
    c10::MaybeOwned<Tensor>>
expand_outplace(
    const Tensor& to_expand1,
    Tensor&& to_expand2,
    Tensor&& to_expand3,
    const char* api_name) = delete;
inline std::tuple<
    c10::MaybeOwned<Tensor>,
    c10::MaybeOwned<Tensor>,
    c10::MaybeOwned<Tensor>>
expand_outplace(
    Tensor&& to_expand1,
    Tensor&& to_expand2,
    Tensor&& to_expand3,
    const char* api_name) = delete;

inline c10::MaybeOwned<Tensor> expand_size(
    const Tensor& to_expand,
    IntArrayRef sizes) {
  if (to_expand.sizes().equals(sizes)) {
    return c10::MaybeOwned<Tensor>::borrowed(to_expand);
  }

  return c10::MaybeOwned<Tensor>::owned(to_expand.expand(sizes));
}

inline c10::MaybeOwned<Tensor> expand_size(
    Tensor&& to_expand,
    IntArrayRef sizes) = delete;

inline c10::MaybeOwned<Tensor> expand_size(
    const Tensor& to_expand,
    IntArrayRef sizes,
    const char* api_name) {
  check_defined({to_expand}, api_name);
  return expand_size(to_expand, sizes);
}

inline c10::MaybeOwned<Tensor> expand_size(
    Tensor&& to_expand,
    IntArrayRef sizes,
    const char* api_name) = delete;

inline std::vector<Tensor> expand_outplace(TensorList to_expand) {
  // expands a list of Tensors; ignores undefined (null) tensors
  bool first = true;
  DimVector sizes;
  for (const auto i : c10::irange(to_expand.size())) {
    if (!to_expand[i].defined()) {
      continue;
    } else if (first) {
      sizes = to_expand[i].sizes();
      first = false;
    } else {
      sizes = infer_size_dimvector(sizes, to_expand[i].sizes());
    }
  }

  std::vector<Tensor> result(to_expand.size());
  for (const auto i : c10::irange(to_expand.size())) {
    if (!to_expand[i].defined()) {
      continue;
    } else if (to_expand[i].sizes().equals(sizes)) {
      result[i] = to_expand[i];
    } else {
      result[i] = to_expand[i].expand(sizes);
    }
  }
  return result;
}

template <typename T>
inline Tensor _sum_to(
    Tensor tensor,
    const c10::ArrayRef<T> shape,
    bool always_return_non_view = false) {
  if (shape.size() == 0) {
    return tensor.sum();
  }

  auto sizes = at::symint::sizes<T>(tensor);
  c10::SmallVector<int64_t, 8> reduce_dims;
  const int64_t leading_dims = sizes.size() - shape.size();
  for (const auto i : c10::irange(leading_dims)) {
    reduce_dims.push_back(i);
  }
  for (int64_t i = leading_dims; i < static_cast<int64_t>(sizes.size()); ++i) {
    if (shape[i - leading_dims] == 1 && sizes[i] != 1) {
      reduce_dims.push_back(i);
    }
  }

  if (!reduce_dims.empty()) {
    tensor = tensor.sum(reduce_dims, /*keepdim=*/true);
  }

  if (always_return_non_view) {
    // This is only actually used by the functionalization pass.
    // We want to be able to guarantee that this function doesn't return a view
    // of the input.
    return leading_dims > 0 ? at::symint::view_copy<T>(tensor, shape)
                            : tensor.clone();
  } else {
    return leading_dims > 0 ? at::symint::view<T>(tensor, shape) : tensor;
  }
}

inline Tensor sum_to(
    Tensor tensor,
    const c10::SymIntArrayRef shape,
    bool always_return_non_view = false) {
  return _sum_to(tensor, shape, always_return_non_view);
}

// Sums `tensor` repeatedly to produce a tensor of shape `shape`.
// Precondition: is_expandable_to(shape, tensor.sizes()) must be true
inline Tensor sum_to(
    Tensor tensor,
    const IntArrayRef shape,
    bool always_return_non_view = false) {
  return _sum_to(tensor, shape, always_return_non_view);
}

static inline bool is_expandable_to(
    SymIntArrayRef shape,
    c10::SymIntArrayRef desired) {
  size_t ndim = shape.size();
  size_t target_dim = desired.size();
  if (ndim > target_dim) {
    return false;
  }
  for (const auto i : c10::irange(ndim)) {
    auto size = shape[ndim - i - 1];
    auto target = desired[target_dim - i - 1];
    if (size != target && size != 1) {
      return false;
    }
  }
  return true;
}

static inline bool is_expandable_to(IntArrayRef shape, IntArrayRef desired) {
  auto sym_shape = c10::SymIntArrayRef(
      reinterpret_cast<const c10::SymInt*>(shape.data()), shape.size());
  auto sym_desired = c10::SymIntArrayRef(
      reinterpret_cast<const c10::SymInt*>(desired.data()), desired.size());
  return is_expandable_to(sym_shape, sym_desired);
}

} // namespace at<|MERGE_RESOLUTION|>--- conflicted
+++ resolved
@@ -21,12 +21,8 @@
 
 TORCH_API std::vector<int64_t> infer_size(IntArrayRef a, IntArrayRef b);
 TORCH_API DimVector infer_size_dimvector(IntArrayRef a, IntArrayRef b);
-<<<<<<< HEAD
-TORCH_API SymDimVector infer_size_symdimvector(SymIntArrayRef a, SymIntArrayRef b);
-=======
 TORCH_API SymDimVector
 infer_size_symdimvector(SymIntArrayRef a, SymIntArrayRef b);
->>>>>>> 5654fed2
 
 // Named type instead of a pair/tuple so that we can be sure to
 // construct the vectors in place and get NRVO.
